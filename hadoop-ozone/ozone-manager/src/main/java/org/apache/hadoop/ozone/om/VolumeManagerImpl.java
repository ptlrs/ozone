/**
 * Licensed to the Apache Software Foundation (ASF) under one or more
 * contributor license agreements.  See the NOTICE file distributed with this
 * work for additional information regarding copyright ownership.  The ASF
 * licenses this file to you under the Apache License, Version 2.0 (the
 * "License"); you may not use this file except in compliance with the License.
 * You may obtain a copy of the License at
 * <p>
 * http://www.apache.org/licenses/LICENSE-2.0
 * <p>
 * Unless required by applicable law or agreed to in writing, software
 * distributed under the License is distributed on an "AS IS" BASIS,WITHOUT
 * WARRANTIES OR CONDITIONS OF ANY KIND, either express or implied. See the
 * License for the specific language governing permissions and limitations under
 * the License.
 */
package org.apache.hadoop.ozone.om;

import java.io.IOException;
import java.util.List;
import java.util.Objects;

import org.apache.hadoop.ozone.OzoneAcl;
import org.apache.hadoop.ozone.om.exceptions.OMException;
import org.apache.hadoop.ozone.om.helpers.OmVolumeArgs;
import org.apache.hadoop.ozone.om.helpers.OzoneAclUtil;
import org.apache.hadoop.ozone.security.acl.OzoneObj;
import org.apache.hadoop.ozone.security.acl.RequestContext;

import com.google.common.base.Preconditions;
import static org.apache.hadoop.ozone.om.exceptions.OMException.ResultCodes;
import static org.apache.hadoop.ozone.om.lock.OzoneManagerLock.Resource.USER_LOCK;
import static org.apache.hadoop.ozone.om.lock.OzoneManagerLock.Resource.VOLUME_LOCK;

import org.slf4j.Logger;
import org.slf4j.LoggerFactory;

/**
 * Volume Manager implementation.
 */
public class VolumeManagerImpl implements VolumeManager {
  private static final Logger LOG =
      LoggerFactory.getLogger(VolumeManagerImpl.class);

  private final OMMetadataManager metadataManager;

  public VolumeManagerImpl(OMMetadataManager metadataManager) {
    this.metadataManager = metadataManager;
  }

  @Override
  public OmVolumeArgs getVolumeInfo(String volume) throws IOException {
    Preconditions.checkNotNull(volume);
    metadataManager.getLock().acquireReadLock(VOLUME_LOCK, volume);
    try {
      String dbVolumeKey = metadataManager.getVolumeKey(volume);
      OmVolumeArgs volumeArgs =
          metadataManager.getVolumeTable().get(dbVolumeKey);
      if (volumeArgs == null) {
        LOG.debug("volume:{} does not exist", volume);
        throw new OMException("Volume " + volume + " is not found",
            ResultCodes.VOLUME_NOT_FOUND);
      }

      return volumeArgs;
    } catch (IOException ex) {
      if (!(ex instanceof OMException)) {
        LOG.warn("Info volume failed for volume:{}", volume, ex);
      }
      throw ex;
    } finally {
      metadataManager.getLock().releaseReadLock(VOLUME_LOCK, volume);
    }
  }

  @Override
  public List<OmVolumeArgs> listVolumes(String userName,
      String prefix, String startKey, int maxKeys) throws IOException {
    metadataManager.getLock().acquireReadLock(USER_LOCK, userName);
    try {
      return metadataManager.listVolumes(userName, prefix, startKey, maxKeys);
    } finally {
      metadataManager.getLock().releaseReadLock(USER_LOCK, userName);
    }
  }

<<<<<<< HEAD
  /**
   * Returns list of ACLs for given Ozone object.
   *
   * @param obj Ozone object.
   * @throws IOException if there is error.
   */
=======
  @Override
  public boolean addAcl(OzoneObj obj, OzoneAcl acl) throws IOException {
    Objects.requireNonNull(obj);
    Objects.requireNonNull(acl);
    if (!obj.getResourceType().equals(OzoneObj.ResourceType.VOLUME)) {
      throw new IllegalArgumentException("Unexpected argument passed to " +
          "VolumeManager. OzoneObj type:" + obj.getResourceType());
    }
    String volume = obj.getVolumeName();
    metadataManager.getLock().acquireWriteLock(VOLUME_LOCK, volume);
    try {
      String dbVolumeKey = metadataManager.getVolumeKey(volume);
      OmVolumeArgs volumeArgs =
          metadataManager.getVolumeTable().get(dbVolumeKey);
      if (volumeArgs == null) {
        LOG.debug("volume:{} does not exist", volume);
        throw new OMException("Volume " + volume + " is not found",
            ResultCodes.VOLUME_NOT_FOUND);
      }
      if (volumeArgs.addAcl(acl)) {
        metadataManager.getVolumeTable().put(dbVolumeKey, volumeArgs);
        return true;
      }
    } catch (IOException ex) {
      if (!(ex instanceof OMException)) {
        LOG.error("Add acl operation failed for volume:{} acl:{}",
            volume, acl, ex);
      }
      throw ex;
    } finally {
      metadataManager.getLock().releaseWriteLock(VOLUME_LOCK, volume);
    }

    return false;
  }

  @Override
  public boolean removeAcl(OzoneObj obj, OzoneAcl acl) throws IOException {
    Objects.requireNonNull(obj);
    Objects.requireNonNull(acl);
    if (!obj.getResourceType().equals(OzoneObj.ResourceType.VOLUME)) {
      throw new IllegalArgumentException("Unexpected argument passed to " +
          "VolumeManager. OzoneObj type:" + obj.getResourceType());
    }
    String volume = obj.getVolumeName();
    metadataManager.getLock().acquireWriteLock(VOLUME_LOCK, volume);
    try {
      String dbVolumeKey = metadataManager.getVolumeKey(volume);
      OmVolumeArgs volumeArgs =
          metadataManager.getVolumeTable().get(dbVolumeKey);
      if (volumeArgs == null) {
        LOG.debug("volume:{} does not exist", volume);
        throw new OMException("Volume " + volume + " is not found",
            ResultCodes.VOLUME_NOT_FOUND);
      }
      if (volumeArgs.removeAcl(acl)) {
        metadataManager.getVolumeTable().put(dbVolumeKey, volumeArgs);
        return true;
      }

      Preconditions.checkState(volume.equals(volumeArgs.getVolume()));
    } catch (IOException ex) {
      if (!(ex instanceof OMException)) {
        LOG.error("Remove acl operation failed for volume:{} acl:{}",
            volume, acl, ex);
      }
      throw ex;
    } finally {
      metadataManager.getLock().releaseWriteLock(VOLUME_LOCK, volume);
    }

    return false;
  }

  @Override
  public boolean setAcl(OzoneObj obj, List<OzoneAcl> acls) throws IOException {
    Objects.requireNonNull(obj);
    Objects.requireNonNull(acls);

    if (!obj.getResourceType().equals(OzoneObj.ResourceType.VOLUME)) {
      throw new IllegalArgumentException("Unexpected argument passed to " +
          "VolumeManager. OzoneObj type:" + obj.getResourceType());
    }
    String volume = obj.getVolumeName();
    metadataManager.getLock().acquireWriteLock(VOLUME_LOCK, volume);
    try {
      String dbVolumeKey = metadataManager.getVolumeKey(volume);
      OmVolumeArgs volumeArgs =
          metadataManager.getVolumeTable().get(dbVolumeKey);
      if (volumeArgs == null) {
        LOG.debug("volume:{} does not exist", volume);
        throw new OMException("Volume " + volume + " is not found",
            ResultCodes.VOLUME_NOT_FOUND);
      }
      volumeArgs.setAcls(acls);
      metadataManager.getVolumeTable().put(dbVolumeKey, volumeArgs);

      Preconditions.checkState(volume.equals(volumeArgs.getVolume()));
    } catch (IOException ex) {
      if (!(ex instanceof OMException)) {
        LOG.error("Set acl operation failed for volume:{} acls:{}",
            volume, acls, ex);
      }
      throw ex;
    } finally {
      metadataManager.getLock().releaseWriteLock(VOLUME_LOCK, volume);
    }

    return true;
  }

>>>>>>> ab91e462
  @Override
  public List<OzoneAcl> getAcl(OzoneObj obj) throws IOException {
    Objects.requireNonNull(obj);

    if (!obj.getResourceType().equals(OzoneObj.ResourceType.VOLUME)) {
      throw new IllegalArgumentException("Unexpected argument passed to " +
          "VolumeManager. OzoneObj type:" + obj.getResourceType());
    }
    String volume = obj.getVolumeName();
    metadataManager.getLock().acquireReadLock(VOLUME_LOCK, volume);
    try {
      String dbVolumeKey = metadataManager.getVolumeKey(volume);
      OmVolumeArgs volumeArgs =
          metadataManager.getVolumeTable().get(dbVolumeKey);
      if (volumeArgs == null) {
        LOG.debug("volume:{} does not exist", volume);
        throw new OMException("Volume " + volume + " is not found",
            ResultCodes.VOLUME_NOT_FOUND);
      }

      Preconditions.checkState(volume.equals(volumeArgs.getVolume()));
      return volumeArgs.getAcls();
    } catch (IOException ex) {
      if (!(ex instanceof OMException)) {
        LOG.error("Get acl operation failed for volume:{}", volume, ex);
      }
      throw ex;
    } finally {
      metadataManager.getLock().releaseReadLock(VOLUME_LOCK, volume);
    }
  }

  @Override
  public boolean checkAccess(OzoneObj ozObject, RequestContext context)
      throws OMException {
    Objects.requireNonNull(ozObject);
    Objects.requireNonNull(context);

    String volume = ozObject.getVolumeName();
    metadataManager.getLock().acquireReadLock(VOLUME_LOCK, volume);
    try {
      String dbVolumeKey = metadataManager.getVolumeKey(volume);
      OmVolumeArgs volumeArgs =
          metadataManager.getVolumeTable().get(dbVolumeKey);
      if (volumeArgs == null) {
        LOG.debug("volume:{} does not exist", volume);
        throw new OMException("Volume " + volume + " is not found",
            ResultCodes.VOLUME_NOT_FOUND);
      }

      Preconditions.checkState(volume.equals(volumeArgs.getVolume()));
      boolean hasAccess = OzoneAclUtil.checkAclRights(
          volumeArgs.getAcls(), context);
      if (LOG.isDebugEnabled()) {
        LOG.debug("user:{} has access rights for volume:{} :{} ",
            context.getClientUgi(), ozObject.getVolumeName(), hasAccess);
      }
      return hasAccess;
    } catch (IOException ex) {
      if (ex instanceof OMException) {
        throw (OMException) ex;
      }
      LOG.error("Check access operation failed for volume:{}", volume, ex);
      throw new OMException("Check access operation failed for " +
          "volume:" + volume, ex, ResultCodes.INTERNAL_ERROR);
    } finally {
      metadataManager.getLock().releaseReadLock(VOLUME_LOCK, volume);
    }
  }
}<|MERGE_RESOLUTION|>--- conflicted
+++ resolved
@@ -84,126 +84,6 @@
     }
   }
 
-<<<<<<< HEAD
-  /**
-   * Returns list of ACLs for given Ozone object.
-   *
-   * @param obj Ozone object.
-   * @throws IOException if there is error.
-   */
-=======
-  @Override
-  public boolean addAcl(OzoneObj obj, OzoneAcl acl) throws IOException {
-    Objects.requireNonNull(obj);
-    Objects.requireNonNull(acl);
-    if (!obj.getResourceType().equals(OzoneObj.ResourceType.VOLUME)) {
-      throw new IllegalArgumentException("Unexpected argument passed to " +
-          "VolumeManager. OzoneObj type:" + obj.getResourceType());
-    }
-    String volume = obj.getVolumeName();
-    metadataManager.getLock().acquireWriteLock(VOLUME_LOCK, volume);
-    try {
-      String dbVolumeKey = metadataManager.getVolumeKey(volume);
-      OmVolumeArgs volumeArgs =
-          metadataManager.getVolumeTable().get(dbVolumeKey);
-      if (volumeArgs == null) {
-        LOG.debug("volume:{} does not exist", volume);
-        throw new OMException("Volume " + volume + " is not found",
-            ResultCodes.VOLUME_NOT_FOUND);
-      }
-      if (volumeArgs.addAcl(acl)) {
-        metadataManager.getVolumeTable().put(dbVolumeKey, volumeArgs);
-        return true;
-      }
-    } catch (IOException ex) {
-      if (!(ex instanceof OMException)) {
-        LOG.error("Add acl operation failed for volume:{} acl:{}",
-            volume, acl, ex);
-      }
-      throw ex;
-    } finally {
-      metadataManager.getLock().releaseWriteLock(VOLUME_LOCK, volume);
-    }
-
-    return false;
-  }
-
-  @Override
-  public boolean removeAcl(OzoneObj obj, OzoneAcl acl) throws IOException {
-    Objects.requireNonNull(obj);
-    Objects.requireNonNull(acl);
-    if (!obj.getResourceType().equals(OzoneObj.ResourceType.VOLUME)) {
-      throw new IllegalArgumentException("Unexpected argument passed to " +
-          "VolumeManager. OzoneObj type:" + obj.getResourceType());
-    }
-    String volume = obj.getVolumeName();
-    metadataManager.getLock().acquireWriteLock(VOLUME_LOCK, volume);
-    try {
-      String dbVolumeKey = metadataManager.getVolumeKey(volume);
-      OmVolumeArgs volumeArgs =
-          metadataManager.getVolumeTable().get(dbVolumeKey);
-      if (volumeArgs == null) {
-        LOG.debug("volume:{} does not exist", volume);
-        throw new OMException("Volume " + volume + " is not found",
-            ResultCodes.VOLUME_NOT_FOUND);
-      }
-      if (volumeArgs.removeAcl(acl)) {
-        metadataManager.getVolumeTable().put(dbVolumeKey, volumeArgs);
-        return true;
-      }
-
-      Preconditions.checkState(volume.equals(volumeArgs.getVolume()));
-    } catch (IOException ex) {
-      if (!(ex instanceof OMException)) {
-        LOG.error("Remove acl operation failed for volume:{} acl:{}",
-            volume, acl, ex);
-      }
-      throw ex;
-    } finally {
-      metadataManager.getLock().releaseWriteLock(VOLUME_LOCK, volume);
-    }
-
-    return false;
-  }
-
-  @Override
-  public boolean setAcl(OzoneObj obj, List<OzoneAcl> acls) throws IOException {
-    Objects.requireNonNull(obj);
-    Objects.requireNonNull(acls);
-
-    if (!obj.getResourceType().equals(OzoneObj.ResourceType.VOLUME)) {
-      throw new IllegalArgumentException("Unexpected argument passed to " +
-          "VolumeManager. OzoneObj type:" + obj.getResourceType());
-    }
-    String volume = obj.getVolumeName();
-    metadataManager.getLock().acquireWriteLock(VOLUME_LOCK, volume);
-    try {
-      String dbVolumeKey = metadataManager.getVolumeKey(volume);
-      OmVolumeArgs volumeArgs =
-          metadataManager.getVolumeTable().get(dbVolumeKey);
-      if (volumeArgs == null) {
-        LOG.debug("volume:{} does not exist", volume);
-        throw new OMException("Volume " + volume + " is not found",
-            ResultCodes.VOLUME_NOT_FOUND);
-      }
-      volumeArgs.setAcls(acls);
-      metadataManager.getVolumeTable().put(dbVolumeKey, volumeArgs);
-
-      Preconditions.checkState(volume.equals(volumeArgs.getVolume()));
-    } catch (IOException ex) {
-      if (!(ex instanceof OMException)) {
-        LOG.error("Set acl operation failed for volume:{} acls:{}",
-            volume, acls, ex);
-      }
-      throw ex;
-    } finally {
-      metadataManager.getLock().releaseWriteLock(VOLUME_LOCK, volume);
-    }
-
-    return true;
-  }
-
->>>>>>> ab91e462
   @Override
   public List<OzoneAcl> getAcl(OzoneObj obj) throws IOException {
     Objects.requireNonNull(obj);
