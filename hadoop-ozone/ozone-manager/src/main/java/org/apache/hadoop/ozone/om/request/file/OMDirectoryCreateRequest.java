/**
 * Licensed to the Apache Software Foundation (ASF) under one
 * or more contributor license agreements.  See the NOTICE file
 * distributed with this work for additional information
 * regarding copyright ownership.  The ASF licenses this file
 * to you under the Apache License, Version 2.0 (the
 * "License"); you may not use this file except in compliance
 * with the License.  You may obtain a copy of the License at
 * <p>
 * http://www.apache.org/licenses/LICENSE-2.0
 * <p>
 * Unless required by applicable law or agreed to in writing, software
 * distributed under the License is distributed on an "AS IS" BASIS,
 * WITHOUT WARRANTIES OR CONDITIONS OF ANY KIND, either express or implied.
 * See the License for the specific language governing permissions and
 * limitations under the License.
 */

package org.apache.hadoop.ozone.om.request.file;

import java.io.IOException;
import java.nio.file.Path;
import java.nio.file.Paths;
import java.util.ArrayList;
import java.util.Collections;
import java.util.HashSet;
import java.util.List;
import java.util.Map;

import com.google.common.base.Optional;
import com.google.common.base.Preconditions;
import org.apache.hadoop.hdds.client.ECReplicationConfig;
import org.apache.hadoop.hdds.client.ReplicationConfig;
import org.apache.hadoop.hdds.protocol.proto.HddsProtos;
import org.apache.hadoop.ozone.OzoneAcl;
import org.apache.hadoop.ozone.om.OzoneManagerUtils;
import org.apache.hadoop.ozone.om.helpers.OmKeyLocationInfoGroup;
import org.apache.hadoop.ozone.om.helpers.OzoneAclUtil;
import org.apache.hadoop.ozone.om.helpers.OzoneFSUtils;
import org.apache.hadoop.ozone.om.helpers.BucketLayout;
import org.apache.hadoop.ozone.om.helpers.OmKeyInfo;
import org.apache.hadoop.ozone.om.ratis.utils.OzoneManagerDoubleBufferHelper;
import org.apache.hadoop.ozone.om.request.util.OmResponseUtil;
import org.apache.hadoop.ozone.security.acl.IAccessAuthorizer;
import org.apache.hadoop.ozone.security.acl.OzoneObj;
import org.slf4j.Logger;
import org.slf4j.LoggerFactory;

import org.apache.hadoop.ozone.audit.AuditLogger;
import org.apache.hadoop.ozone.audit.OMAction;
import org.apache.hadoop.ozone.om.OMMetadataManager;
import org.apache.hadoop.ozone.om.OMMetrics;
import org.apache.hadoop.ozone.om.OzoneManager;
import org.apache.hadoop.ozone.om.exceptions.OMException;
import org.apache.hadoop.ozone.om.request.key.OMKeyRequest;
import org.apache.hadoop.ozone.om.response.OMClientResponse;
import org.apache.hadoop.ozone.om.response.file.OMDirectoryCreateResponse;
import org.apache.hadoop.ozone.protocol.proto.OzoneManagerProtocolProtos;
import org.apache.hadoop.ozone.protocol.proto.OzoneManagerProtocolProtos
    .CreateDirectoryRequest;
import org.apache.hadoop.ozone.protocol.proto.OzoneManagerProtocolProtos
    .CreateDirectoryResponse;
import org.apache.hadoop.ozone.protocol.proto.OzoneManagerProtocolProtos
    .KeyArgs;
import org.apache.hadoop.ozone.protocol.proto.OzoneManagerProtocolProtos
    .OMRequest;
import org.apache.hadoop.ozone.protocol.proto.OzoneManagerProtocolProtos
    .OMResponse;
import org.apache.hadoop.ozone.protocol.proto.OzoneManagerProtocolProtos
    .Status;
import org.apache.hadoop.util.Time;
import org.apache.hadoop.hdds.utils.db.cache.CacheKey;
import org.apache.hadoop.hdds.utils.db.cache.CacheValue;

import static org.apache.hadoop.ozone.om.exceptions.OMException.ResultCodes.FILE_ALREADY_EXISTS;
import static org.apache.hadoop.ozone.om.exceptions.OMException.ResultCodes.INVALID_KEY_NAME;
import static org.apache.hadoop.ozone.om.lock.OzoneManagerLock.Resource.BUCKET_LOCK;
import static org.apache.hadoop.ozone.om.request.file.OMFileRequest.OMDirectoryResult.DIRECTORY_EXISTS_IN_GIVENPATH;
import static org.apache.hadoop.ozone.om.request.file.OMFileRequest.OMDirectoryResult.FILE_EXISTS_IN_GIVENPATH;
import static org.apache.hadoop.ozone.om.request.file.OMFileRequest.OMDirectoryResult.NONE;
import static org.apache.hadoop.ozone.om.request.file.OMFileRequest.OMDirectoryResult.FILE_EXISTS;

/**
 * Handle create directory request.
 */
public class OMDirectoryCreateRequest extends OMKeyRequest {

  private static final Logger LOG =
      LoggerFactory.getLogger(OMDirectoryCreateRequest.class);

  // The maximum number of directories which can be created through a single
  // transaction (recursive directory creations) is 2^8 - 1 as only 8
  // bits are set aside for this in ObjectID.
  private static final long MAX_NUM_OF_RECURSIVE_DIRS = 255;

  /**
   * Stores the result of request execution in
   * OMClientRequest#validateAndUpdateCache.
   */
  public enum Result {
    SUCCESS, // The request was executed successfully

    DIRECTORY_ALREADY_EXISTS, // Directory key already exists in DB

    FAILURE // The request failed and exception was thrown
  }

  public OMDirectoryCreateRequest(OMRequest omRequest) {
    super(omRequest);
  }

  public OMDirectoryCreateRequest(OMRequest omRequest,
                                  BucketLayout bucketLayout) {
    super(omRequest, bucketLayout);
  }

  @Override
  public OMRequest preExecute(OzoneManager ozoneManager) {
    CreateDirectoryRequest createDirectoryRequest =
        getOmRequest().getCreateDirectoryRequest();
    Preconditions.checkNotNull(createDirectoryRequest);

    KeyArgs.Builder newKeyArgs = createDirectoryRequest.getKeyArgs()
        .toBuilder().setModificationTime(Time.now());

    CreateDirectoryRequest.Builder newCreateDirectoryRequest =
        createDirectoryRequest.toBuilder().setKeyArgs(newKeyArgs);

    return getOmRequest().toBuilder().setCreateDirectoryRequest(
        newCreateDirectoryRequest).setUserInfo(getUserInfo()).build();

  }

  @Override
  public OMClientResponse validateAndUpdateCache(OzoneManager ozoneManager,
      long trxnLogIndex, OzoneManagerDoubleBufferHelper omDoubleBufferHelper) {

    CreateDirectoryRequest createDirectoryRequest = getOmRequest()
        .getCreateDirectoryRequest();
    KeyArgs keyArgs = createDirectoryRequest.getKeyArgs();

    String volumeName = keyArgs.getVolumeName();
    String bucketName = keyArgs.getBucketName();
    String keyName = keyArgs.getKeyName();

    OMResponse.Builder omResponse = OmResponseUtil.getOMResponseBuilder(
        getOmRequest());
    omResponse.setCreateDirectoryResponse(CreateDirectoryResponse.newBuilder());
    OMMetrics omMetrics = ozoneManager.getMetrics();
    omMetrics.incNumCreateDirectory();

    AuditLogger auditLogger = ozoneManager.getAuditLogger();
    OzoneManagerProtocolProtos.UserInfo userInfo = getOmRequest().getUserInfo();

    Map<String, String> auditMap = buildKeyArgsAuditMap(keyArgs);
    OMMetadataManager omMetadataManager = ozoneManager.getMetadataManager();
    boolean acquiredLock = false;
    IOException exception = null;
    OMClientResponse omClientResponse = null;
    Result result = Result.FAILURE;
    List<OmKeyInfo> missingParentInfos;
    int numMissingParents = 0;

    try {
      keyArgs = resolveBucketLink(ozoneManager, keyArgs, auditMap);
      volumeName = keyArgs.getVolumeName();
      bucketName = keyArgs.getBucketName();

      // check Acl
      checkKeyAcls(ozoneManager, volumeName, bucketName, keyName,
          IAccessAuthorizer.ACLType.CREATE, OzoneObj.ResourceType.KEY);

      // Check if this is the root of the filesystem.
      if (keyName.length() == 0) {
        throw new OMException("Directory create failed. Cannot create " +
            "directory at root of the filesystem",
            OMException.ResultCodes.CANNOT_CREATE_DIRECTORY_AT_ROOT);
      }
      // acquire lock
      acquiredLock = omMetadataManager.getLock().acquireWriteLock(BUCKET_LOCK,
          volumeName, bucketName);

      validateBucketAndVolume(omMetadataManager, volumeName, bucketName);

      Path keyPath = Paths.get(keyName);

      // Need to check if any files exist in the given path, if they exist we
      // cannot create a directory with the given key.
      OMFileRequest.OMPathInfo omPathInfo =
          OMFileRequest.verifyFilesInPath(omMetadataManager, volumeName,
              bucketName, keyName, keyPath);
      OMFileRequest.OMDirectoryResult omDirectoryResult =
          omPathInfo.getDirectoryResult();

      OmKeyInfo dirKeyInfo = null;
      if (omDirectoryResult == FILE_EXISTS ||
          omDirectoryResult == FILE_EXISTS_IN_GIVENPATH) {
        throw new OMException("Unable to create directory: " +keyName
            + " in volume/bucket: " + volumeName + "/" + bucketName,
            FILE_ALREADY_EXISTS);
      } else if (omDirectoryResult == DIRECTORY_EXISTS_IN_GIVENPATH ||
          omDirectoryResult == NONE) {
        List<String> missingParents = omPathInfo.getMissingParents();
        long baseObjId = ozoneManager.getObjectIdFromTxId(trxnLogIndex);
        List<OzoneAcl> inheritAcls = omPathInfo.getAcls();

        dirKeyInfo = createDirectoryKeyInfoWithACL(keyName, keyArgs, baseObjId,
            OzoneAclUtil.fromProtobuf(keyArgs.getAclsList()), trxnLogIndex,
            ozoneManager.getDefaultReplicationConfig());

        missingParentInfos = getAllParentInfo(ozoneManager, keyArgs,
            missingParents, inheritAcls, trxnLogIndex);

        numMissingParents = missingParentInfos.size();
        OMFileRequest.addKeyTableCacheEntries(omMetadataManager, volumeName,
            bucketName, Optional.of(dirKeyInfo),
            Optional.of(missingParentInfos), trxnLogIndex);
        result = Result.SUCCESS;
        omClientResponse = new OMDirectoryCreateResponse(omResponse.build(),
            dirKeyInfo, missingParentInfos, result);
      } else {
        // omDirectoryResult == DIRECTORY_EXITS
        result = Result.DIRECTORY_ALREADY_EXISTS;
        omResponse.setStatus(Status.DIRECTORY_ALREADY_EXISTS);
        omClientResponse = new OMDirectoryCreateResponse(omResponse.build(),
            result);
      }
    } catch (IOException ex) {
      exception = ex;
      omClientResponse = new OMDirectoryCreateResponse(
          createErrorOMResponse(omResponse, exception), result);
    } finally {
      addResponseToDoubleBuffer(trxnLogIndex, omClientResponse,
          omDoubleBufferHelper);
      if (acquiredLock) {
        omMetadataManager.getLock().releaseWriteLock(BUCKET_LOCK, volumeName,
            bucketName);
      }
    }

    auditLog(auditLogger, buildAuditMessage(OMAction.CREATE_DIRECTORY,
        auditMap, exception, userInfo));

    logResult(createDirectoryRequest, keyArgs, omMetrics, result,
        exception, numMissingParents);

    return omClientResponse;
  }

  /**
   * Construct OmKeyInfo for every parent directory in missing list.
   * @param ozoneManager
   * @param keyArgs
   * @param missingParents list of parent directories to be created
   * @param inheritAcls ACLs to be assigned to each new parent dir
   * @param trxnLogIndex
   * @return
   * @throws IOException
   */
  public static List<OmKeyInfo> getAllParentInfo(OzoneManager ozoneManager,
      KeyArgs keyArgs, List<String> missingParents, List<OzoneAcl> inheritAcls,
      long trxnLogIndex) throws IOException {
    OMMetadataManager omMetadataManager = ozoneManager.getMetadataManager();
    List<OmKeyInfo> missingParentInfos = new ArrayList<>();

    // The base id is left shifted by 8 bits for creating space to
    // create (2^8 - 1) object ids in every request.
    // maxObjId represents the largest object id allocation possible inside
    // the transaction.
    long baseObjId = ozoneManager.getObjectIdFromTxId(trxnLogIndex);
    long maxObjId = baseObjId + MAX_NUM_OF_RECURSIVE_DIRS;
    long objectCount = 1; // baseObjID is used by the leaf directory

    String volumeName = keyArgs.getVolumeName();
    String bucketName = keyArgs.getBucketName();
    String keyName = keyArgs.getKeyName();

    for (String missingKey : missingParents) {
      long nextObjId = baseObjId + objectCount;
      if (nextObjId > maxObjId) {
        throw new OMException("Too many directories in path. Exceeds limit of "
            + MAX_NUM_OF_RECURSIVE_DIRS + ". Unable to create directory: "
            + keyName + " in volume/bucket: " + volumeName + "/" + bucketName,
            INVALID_KEY_NAME);
      }

      LOG.debug("missing parent {} getting added to KeyTable", missingKey);
      // what about keyArgs for parent directories? TODO
      OmKeyInfo parentKeyInfo =
          createDirectoryKeyInfoWithACL(missingKey, keyArgs, nextObjId,
              inheritAcls, trxnLogIndex,
              ozoneManager.getDefaultReplicationConfig());
      objectCount++;

      missingParentInfos.add(parentKeyInfo);
      omMetadataManager.getKeyTable(BucketLayout.DEFAULT).addCacheEntry(
          new CacheKey<>(omMetadataManager.getOzoneKey(volumeName,
              bucketName, parentKeyInfo.getKeyName())),
          new CacheValue<>(Optional.of(parentKeyInfo),
              trxnLogIndex));
    }

    return missingParentInfos;
  }

  private void logResult(CreateDirectoryRequest createDirectoryRequest,
      KeyArgs keyArgs, OMMetrics omMetrics, Result result,
      IOException exception, int numMissingParents) {

    String volumeName = keyArgs.getVolumeName();
    String bucketName = keyArgs.getBucketName();
    String keyName = keyArgs.getKeyName();

    switch (result) {
    case SUCCESS:
      // Count for the missing parents plus the directory being created.
      omMetrics.incNumKeys(numMissingParents + 1);
      if (LOG.isDebugEnabled()) {
        LOG.debug("Directory created. Volume:{}, Bucket:{}, Key:{}",
            volumeName, bucketName, keyName);
      }
      break;
    case DIRECTORY_ALREADY_EXISTS:
      if (LOG.isDebugEnabled()) {
        LOG.debug("Directory already exists. Volume:{}, Bucket:{}, Key{}",
            volumeName, bucketName, keyName, exception);
      }
      break;
    case FAILURE:
      omMetrics.incNumCreateDirectoryFails();
      LOG.error("Directory creation failed. Volume:{}, Bucket:{}, Key{}. " +
          "Exception:{}", volumeName, bucketName, keyName, exception);
      break;
    default:
      LOG.error("Unrecognized Result for OMDirectoryCreateRequest: {}",
          createDirectoryRequest);
    }
  }

  /**
   * fill in a KeyInfo for a new directory entry in OM database.
   * without initializing ACLs from the KeyArgs - used for intermediate
   * directories which get created internally/recursively during file
   * and directory create.
   * @param keyName
   * @param keyArgs
   * @param objectId
   * @param transactionIndex
   * @param serverDefaultReplConfig
   * @return the OmKeyInfo structure
   */
  public static OmKeyInfo createDirectoryKeyInfoWithACL(String keyName,
      KeyArgs keyArgs, long objectId, List<OzoneAcl> inheritAcls,
      long transactionIndex, ReplicationConfig serverDefaultReplConfig) {
    return dirKeyInfoBuilderNoACL(keyName, keyArgs, objectId,
        serverDefaultReplConfig).setAcls(inheritAcls)
        .setUpdateID(transactionIndex).build();
  }

  private static OmKeyInfo.Builder dirKeyInfoBuilderNoACL(String keyName,
      KeyArgs keyArgs, long objectId,
      ReplicationConfig serverDefaultReplConfig) {
    String dirName = OzoneFSUtils.addTrailingSlashIfNeeded(keyName);

<<<<<<< HEAD
    OmKeyInfo.Builder keyInfoBuilder =
        new OmKeyInfo.Builder().setVolumeName(keyArgs.getVolumeName())
            .setBucketName(keyArgs.getBucketName()).setKeyName(dirName)
            .setOmKeyLocationInfos(Collections.singletonList(
                new OmKeyLocationInfoGroup(0, new ArrayList<>())))
            .setCreationTime(keyArgs.getModificationTime())
            .setModificationTime(keyArgs.getModificationTime()).setDataSize(0);
    if (keyArgs.getFactor() != null && keyArgs
        .getFactor() != HddsProtos.ReplicationFactor.ZERO && keyArgs
        .getType() != HddsProtos.ReplicationType.EC) {
      // Factor available and not an EC replication config.
      keyInfoBuilder.setReplicationConfig(ReplicationConfig
          .fromTypeAndFactor(keyArgs.getType(), keyArgs.getFactor()));
    } else if (keyArgs.getType() == HddsProtos.ReplicationType.EC) {
      // Found EC type
      keyInfoBuilder.setReplicationConfig(
          new ECReplicationConfig(keyArgs.getEcReplicationConfig()));
    } else {
      // default type
      keyInfoBuilder.setReplicationConfig(serverDefaultReplConfig);
    }

    keyInfoBuilder.setObjectID(objectId)
=======
    return new OmKeyInfo.Builder()
        .setVolumeName(keyArgs.getVolumeName())
        .setBucketName(keyArgs.getBucketName())
        .setKeyName(dirName)
        .setOmKeyLocationInfos(Collections.singletonList(
            new OmKeyLocationInfoGroup(0, new ArrayList<>())))
        .setCreationTime(keyArgs.getModificationTime())
        .setModificationTime(keyArgs.getModificationTime())
        .setDataSize(0)
        .setReplicationConfig(ReplicationConfig
                .fromProtoTypeAndFactor(keyArgs.getType(), keyArgs.getFactor()))
        .setObjectID(objectId)
>>>>>>> 937a3d0a
        .setUpdateID(objectId);
    return keyInfoBuilder;
  }

  static long getMaxNumOfRecursiveDirs() {
    return MAX_NUM_OF_RECURSIVE_DIRS;
  }

  public static OMDirectoryCreateRequest getInstance(
      KeyArgs keyArgs, OMRequest omRequest, OzoneManager ozoneManager)
      throws IOException {

    BucketLayout bucketLayout =
        OzoneManagerUtils.getBucketLayout(keyArgs.getVolumeName(),
            keyArgs.getBucketName(), ozoneManager, new HashSet<>());
    if (bucketLayout.isFileSystemOptimized()) {
      return new OMDirectoryCreateRequestWithFSO(omRequest, bucketLayout);
    }
    return new OMDirectoryCreateRequest(omRequest, bucketLayout);
  }
}<|MERGE_RESOLUTION|>--- conflicted
+++ resolved
@@ -362,20 +362,22 @@
       ReplicationConfig serverDefaultReplConfig) {
     String dirName = OzoneFSUtils.addTrailingSlashIfNeeded(keyName);
 
-<<<<<<< HEAD
     OmKeyInfo.Builder keyInfoBuilder =
-        new OmKeyInfo.Builder().setVolumeName(keyArgs.getVolumeName())
-            .setBucketName(keyArgs.getBucketName()).setKeyName(dirName)
+        new OmKeyInfo.Builder()
+            .setVolumeName(keyArgs.getVolumeName())
+            .setBucketName(keyArgs.getBucketName())
+            .setKeyName(dirName)
             .setOmKeyLocationInfos(Collections.singletonList(
                 new OmKeyLocationInfoGroup(0, new ArrayList<>())))
             .setCreationTime(keyArgs.getModificationTime())
-            .setModificationTime(keyArgs.getModificationTime()).setDataSize(0);
+            .setModificationTime(keyArgs.getModificationTime())
+            .setDataSize(0);
     if (keyArgs.getFactor() != null && keyArgs
         .getFactor() != HddsProtos.ReplicationFactor.ZERO && keyArgs
         .getType() != HddsProtos.ReplicationType.EC) {
       // Factor available and not an EC replication config.
       keyInfoBuilder.setReplicationConfig(ReplicationConfig
-          .fromTypeAndFactor(keyArgs.getType(), keyArgs.getFactor()));
+          .fromProtoTypeAndFactor(keyArgs.getType(), keyArgs.getFactor()));
     } else if (keyArgs.getType() == HddsProtos.ReplicationType.EC) {
       // Found EC type
       keyInfoBuilder.setReplicationConfig(
@@ -385,22 +387,7 @@
       keyInfoBuilder.setReplicationConfig(serverDefaultReplConfig);
     }
 
-    keyInfoBuilder.setObjectID(objectId)
-=======
-    return new OmKeyInfo.Builder()
-        .setVolumeName(keyArgs.getVolumeName())
-        .setBucketName(keyArgs.getBucketName())
-        .setKeyName(dirName)
-        .setOmKeyLocationInfos(Collections.singletonList(
-            new OmKeyLocationInfoGroup(0, new ArrayList<>())))
-        .setCreationTime(keyArgs.getModificationTime())
-        .setModificationTime(keyArgs.getModificationTime())
-        .setDataSize(0)
-        .setReplicationConfig(ReplicationConfig
-                .fromProtoTypeAndFactor(keyArgs.getType(), keyArgs.getFactor()))
-        .setObjectID(objectId)
->>>>>>> 937a3d0a
-        .setUpdateID(objectId);
+    keyInfoBuilder.setObjectID(objectId);
     return keyInfoBuilder;
   }
 
