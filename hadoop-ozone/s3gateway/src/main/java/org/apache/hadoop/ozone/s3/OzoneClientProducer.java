--- conflicted
+++ resolved
@@ -97,44 +97,11 @@
 
       String awsAccessId = signatureInfo.getAwsAccessId();
       validateAccessId(awsAccessId);
-<<<<<<< HEAD
-
-      UserGroupInformation remoteUser =
-          UserGroupInformation.createRemoteUser(awsAccessId);
-      if (OzoneSecurityUtil.isSecurityEnabled(config)) {
-        LOG.debug("Creating s3 auth info for client.");
-
-        if (signatureInfo.getVersion() == Version.NONE) {
-          throw MALFORMED_HEADER;
-        }
-
-        OzoneTokenIdentifier identifier = new OzoneTokenIdentifier();
-        identifier.setTokenType(S3AUTHINFO);
-        identifier.setStrToSign(stringToSign);
-        identifier.setSignature(signatureInfo.getSignature());
-        identifier.setAwsAccessId(awsAccessId);
-        identifier.setOwner(new Text(awsAccessId));
-        if (LOG.isTraceEnabled()) {
-          LOG.trace("Adding token for service:{}", omService);
-        }
-        Token<OzoneTokenIdentifier> token = new Token(identifier.getBytes(),
-            identifier.getSignature().getBytes(StandardCharsets.UTF_8),
-            identifier.getKind(),
-            omService);
-        remoteUser.addToken(token);
-
-      }
-      ozoneClient =
-          remoteUser.doAs((PrivilegedExceptionAction<OzoneClient>) () -> {
-            // TODO: Once HDDS-4440 is merged, access ID should be passed
-            //  through the OM transport.
-            return createOzoneClient(awsAccessId);
-          });
-=======
+      // TODO: Once HDDS-4440 is merged, access ID should be passed
+      //  through the OM transport. Double check @erose
       return new S3Auth(stringToSign,
           signatureInfo.getSignature(),
           awsAccessId);
->>>>>>> 173f46aa
     } catch (OS3Exception ex) {
       LOG.debug("Error during Client Creation: ", ex);
       throw wrapOS3Exception(ex);
@@ -147,9 +114,6 @@
   }
 
   @NotNull
-<<<<<<< HEAD
-  private OzoneClient createOzoneClient(String accessID) throws IOException {
-=======
   @VisibleForTesting
   OzoneClient createOzoneClient() throws IOException {
     // S3 Gateway should always set the S3 Auth.
@@ -157,13 +121,22 @@
     // Set the expected OM version if not set via config.
     ozoneConfiguration.setIfUnset(OZONE_OM_CLIENT_PROTOCOL_VERSION_KEY,
         OZONE_OM_CLIENT_PROTOCOL_VERSION);
->>>>>>> 173f46aa
+
+    // TODO: Added this snippet for a quick fix due to a conflict with HDDS-5883
+    //  Double check / optimize.
+    String accessId = null;
+    try {
+      accessId = signatureProcessor.parseSignature().getAwsAccessId();
+    } catch (OS3Exception e) {
+      LOG.error("Unable to parse signature to get accessId");
+    }
+
     if (omServiceID == null) {
-      return OzoneClientFactory.getRpcClient(ozoneConfiguration, accessID);
+      return OzoneClientFactory.getRpcClient(ozoneConfiguration, accessId);
     } else {
       // As in HA case, we need to pass om service ID.
       return OzoneClientFactory.getRpcClient(omServiceID,
-          ozoneConfiguration, accessID);
+          ozoneConfiguration, accessId);
     }
   }
 
