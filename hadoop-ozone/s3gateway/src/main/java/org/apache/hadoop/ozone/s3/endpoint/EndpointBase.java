--- conflicted
+++ resolved
@@ -35,12 +35,8 @@
 import org.apache.hadoop.ozone.s3.exception.S3ErrorTable;
 
 import com.google.common.annotations.VisibleForTesting;
-<<<<<<< HEAD
-import org.apache.hadoop.security.UserGroupInformation;
-=======
 import org.slf4j.Logger;
 import org.slf4j.LoggerFactory;
->>>>>>> 30cb5e76
 
 /**
  * Basic helpers for all the REST endpoints.
@@ -64,7 +60,7 @@
         throw S3ErrorTable.newError(S3ErrorTable.NO_SUCH_BUCKET, bucketName);
       } else if (ex.getResult() == ResultCodes.S3_SECRET_NOT_FOUND) {
         throw S3ErrorTable.newError(S3ErrorTable.ACCESS_DENIED,
-            UserGroupInformation.getCurrentUser().getUserName());
+            s3Auth.getAccessID());
       } else if (ex.getResult() == ResultCodes.TIMEOUT ||
           ex.getResult() == ResultCodes.INTERNAL_ERROR) {
         throw S3ErrorTable.newError(S3ErrorTable.INTERNAL_ERROR, bucketName);
@@ -99,9 +95,9 @@
       if (ex.getResult() == ResultCodes.BUCKET_NOT_FOUND
           || ex.getResult() == ResultCodes.VOLUME_NOT_FOUND) {
         throw S3ErrorTable.newError(S3ErrorTable.NO_SUCH_BUCKET, bucketName);
-      } else if (ex.getResult() == ResultCodes.S3_SECRET_NOT_FOUND) {
-        throw S3ErrorTable.newError(S3ErrorTable.ACCESS_DENIED,
-            UserGroupInformation.getCurrentUser().getUserName());
+      } else if (ex.getResult() == ResultCodes.INVALID_TOKEN) {
+        throw S3ErrorTable.newError(S3ErrorTable.ACCESS_DENIED,
+            s3Auth.getAccessID());
       } else if (ex.getResult() == ResultCodes.PERMISSION_DENIED) {
         throw S3ErrorTable.newError(S3ErrorTable.ACCESS_DENIED, bucketName);
       } else if (ex.getResult() == ResultCodes.TIMEOUT ||
@@ -134,9 +130,9 @@
     } catch (OMException ex) {
       if (ex.getResult() == ResultCodes.PERMISSION_DENIED) {
         throw S3ErrorTable.newError(S3ErrorTable.ACCESS_DENIED, bucketName);
-      } else if (ex.getResult() == ResultCodes.S3_SECRET_NOT_FOUND) {
-        throw S3ErrorTable.newError(S3ErrorTable.ACCESS_DENIED,
-            UserGroupInformation.getCurrentUser().getUserName());
+      } else if (ex.getResult() == ResultCodes.INVALID_TOKEN) {
+        throw S3ErrorTable.newError(S3ErrorTable.ACCESS_DENIED,
+            s3Auth.getAccessID());
       } else if (ex.getResult() == ResultCodes.TIMEOUT ||
           ex.getResult() == ResultCodes.INTERNAL_ERROR) {
         throw S3ErrorTable.newError(S3ErrorTable.INTERNAL_ERROR, bucketName);
@@ -162,9 +158,9 @@
       if (ex.getResult() == ResultCodes.PERMISSION_DENIED) {
         throw S3ErrorTable.newError(S3ErrorTable.ACCESS_DENIED,
             s3BucketName);
-      } else if (ex.getResult() == ResultCodes.S3_SECRET_NOT_FOUND) {
-        throw S3ErrorTable.newError(S3ErrorTable.ACCESS_DENIED,
-            UserGroupInformation.getCurrentUser().getUserName());
+      } else if (ex.getResult() == ResultCodes.INVALID_TOKEN) {
+        throw S3ErrorTable.newError(S3ErrorTable.ACCESS_DENIED,
+            s3Auth.getAccessID());
       } else if (ex.getResult() == ResultCodes.TIMEOUT ||
           ex.getResult() == ResultCodes.INTERNAL_ERROR) {
         throw S3ErrorTable.newError(S3ErrorTable.INTERNAL_ERROR, s3BucketName);
@@ -213,9 +209,9 @@
       } else  if (e.getResult() == ResultCodes.PERMISSION_DENIED) {
         throw S3ErrorTable.newError(S3ErrorTable.ACCESS_DENIED,
             "listBuckets");
-      } else if (e.getResult() == ResultCodes.S3_SECRET_NOT_FOUND) {
-        throw S3ErrorTable.newError(S3ErrorTable.ACCESS_DENIED,
-            UserGroupInformation.getCurrentUser().getUserName());
+      } else if (e.getResult() == ResultCodes.INVALID_TOKEN) {
+        throw S3ErrorTable.newError(S3ErrorTable.ACCESS_DENIED,
+            s3Auth.getAccessID());
       } else if (e.getResult() == ResultCodes.TIMEOUT ||
           e.getResult() == ResultCodes.INTERNAL_ERROR) {
         throw S3ErrorTable.newError(S3ErrorTable.INTERNAL_ERROR,
