/**
 * Licensed to the Apache Software Foundation (ASF) under one
 * or more contributor license agreements.  See the NOTICE file
 * distributed with this work for additional information
 * regarding copyright ownership.  The ASF licenses this file
 * to you under the Apache License, Version 2.0 (the
 * "License"); you may not use this file except in compliance
 * with the License.  You may obtain a copy of the License at
 * <p>
 * http://www.apache.org/licenses/LICENSE-2.0
 * <p>
 * Unless required by applicable law or agreed to in writing, software
 * distributed under the License is distributed on an "AS IS" BASIS,
 * WITHOUT WARRANTIES OR CONDITIONS OF ANY KIND, either express or implied.
 * See the License for the specific language governing permissions and
 * limitations under the License.
 */
package org.apache.hadoop.hdds.client;

import org.apache.hadoop.hdds.conf.ConfigurationSource;
import org.apache.hadoop.hdds.conf.OzoneConfiguration;
import org.apache.hadoop.hdds.protocol.proto.HddsProtos.ReplicationFactor;
import org.apache.hadoop.hdds.protocol.proto.HddsProtos.ReplicationType;
import org.junit.Test;
import org.junit.runner.RunWith;
import org.junit.runners.Parameterized;

import static org.apache.hadoop.ozone.OzoneConfigKeys.OZONE_REPLICATION;
import static org.apache.hadoop.ozone.OzoneConfigKeys.OZONE_REPLICATION_TYPE;
import static org.junit.Assert.assertEquals;
import static org.junit.Assert.assertThrows;

/**
 * Test replicationConfig.
 */
@RunWith(Parameterized.class)
public class TestReplicationConfig {

  @SuppressWarnings("checkstyle:VisibilityModifier")
  @Parameterized.Parameter()
  public String type;

  @SuppressWarnings("checkstyle:VisibilityModifier")
  @Parameterized.Parameter(1)
  public String factor;

  @SuppressWarnings("checkstyle:VisibilityModifier")
  @Parameterized.Parameter(2)
  public Class<?> replicationConfigClass;

  @Parameterized.Parameters(name = "{0}/{1}")
  public static Object[][] parameters() {
    return new Object[][] {
        {"RATIS", "ONE", RatisReplicationConfig.class },
        {"RATIS", "THREE", RatisReplicationConfig.class},
        {"STAND_ALONE", "ONE", StandaloneReplicationConfig.class},
        {"STAND_ALONE", "THREE", StandaloneReplicationConfig.class}
    };
  }

  @Test
  public void testGetDefaultShouldReturnNullIfNotSetClientSide() {
    OzoneConfiguration conf = new OzoneConfiguration();

    ReplicationConfig replicationConfig = ReplicationConfig.getDefault(conf);
<<<<<<< HEAD
    Assert.assertNull(replicationConfig);
=======

    validate(replicationConfig,
        org.apache.hadoop.hdds.client.ReplicationType.RATIS,
        org.apache.hadoop.hdds.client.ReplicationFactor.THREE,
        RatisReplicationConfig.class);
>>>>>>> 937a3d0a
  }

  @Test
  public void testGetDefaultShouldCreateReplicationConfFromCustomConfValues() {
    OzoneConfiguration conf = new OzoneConfiguration();
    conf.set(OZONE_REPLICATION_TYPE, type);
    conf.set(OZONE_REPLICATION, factor);

    ReplicationConfig replicationConfig = ReplicationConfig.getDefault(conf);

    validate(replicationConfig,
        org.apache.hadoop.hdds.client.ReplicationType.valueOf(type),
        org.apache.hadoop.hdds.client.ReplicationFactor.valueOf(factor));
  }

  @Test
  public void deserialize() {
    final ReplicationConfig replicationConfig =
        ReplicationConfig.fromProtoTypeAndFactor(
            ReplicationType.valueOf(type),
            ReplicationFactor.valueOf(factor));

    validate(replicationConfig,
        org.apache.hadoop.hdds.client.ReplicationType.valueOf(type),
        org.apache.hadoop.hdds.client.ReplicationFactor.valueOf(factor));
  }

  @Test
  public void fromJavaObjects() {
    final ReplicationConfig replicationConfig =
        ReplicationConfig.fromTypeAndFactor(
            org.apache.hadoop.hdds.client.ReplicationType.valueOf(type),
            org.apache.hadoop.hdds.client.ReplicationFactor.valueOf(factor));

    validate(replicationConfig,
        org.apache.hadoop.hdds.client.ReplicationType.valueOf(type),
        org.apache.hadoop.hdds.client.ReplicationFactor.valueOf(factor));
  }

  @Test
  public void testParseFromTypeAndFactorAsString() {
    ConfigurationSource conf = new OzoneConfiguration();
    ReplicationConfig replicationConfig = ReplicationConfig.parse(
        org.apache.hadoop.hdds.client.ReplicationType.valueOf(type),
        factor, conf);

    validate(replicationConfig,
        org.apache.hadoop.hdds.client.ReplicationType.valueOf(type),
        org.apache.hadoop.hdds.client.ReplicationFactor.valueOf(factor));
  }

  @Test
  public void testParseFromTypeAndFactorAsStringifiedInteger() {
    ConfigurationSource conf = new OzoneConfiguration();
    String f =
        factor == "ONE" ? "1"
            : factor == "THREE" ? "3"
            : "Test adjustment needed!";

    ReplicationConfig replicationConfig = ReplicationConfig.parse(
        org.apache.hadoop.hdds.client.ReplicationType.valueOf(type),
        f, conf);

    validate(replicationConfig,
        org.apache.hadoop.hdds.client.ReplicationType.valueOf(type),
        org.apache.hadoop.hdds.client.ReplicationFactor.valueOf(this.factor));
  }

  @Test
  public void testAdjustReplication() {
    ConfigurationSource conf = new OzoneConfiguration();
    ReplicationConfig replicationConfig = ReplicationConfig.parse(
        org.apache.hadoop.hdds.client.ReplicationType.valueOf(type),
        factor, conf);

    validate(
        ReplicationConfig.adjustReplication(replicationConfig, (short) 3, conf),
        org.apache.hadoop.hdds.client.ReplicationType.valueOf(type),
        org.apache.hadoop.hdds.client.ReplicationFactor.THREE);

    validate(
        ReplicationConfig.adjustReplication(replicationConfig, (short) 1, conf),
        org.apache.hadoop.hdds.client.ReplicationType.valueOf(type),
        org.apache.hadoop.hdds.client.ReplicationFactor.ONE);
  }

  /**
   * This is a bit of a tricky test in the parametrized environment.
   * The goal is to ensure that the following methods do validation while
   * creating the ReplicationConfig: getDefault, adjustReplication, parse.
   *
   * Two other creator methods fromProtoTypeAndFactor, and fromTypeAndFactor
   * should allow creation of disallowed ReplicationConfigs as well, as in the
   * system there might exist some keys that were created with a now disallowed
   * ReplicationConfig.
   */
  @Test
  public void testValidationBasedOnConfig() {
    OzoneConfiguration conf = new OzoneConfiguration();
    conf.set(OZONE_REPLICATION+".allowed-configs",
        "^STANDALONE/ONE|RATIS/THREE$");
    conf.set(OZONE_REPLICATION, factor);
    conf.set(OZONE_REPLICATION_TYPE, type);

    if ((type.equals("RATIS") && factor.equals("THREE"))
        || (type.equals("STAND_ALONE") && factor.equals("ONE"))) {
      ReplicationConfig replicationConfig = ReplicationConfig.parse(
          org.apache.hadoop.hdds.client.ReplicationType.valueOf(type),
          factor, conf);
      if (type.equals("RATIS")) {
        assertThrows(IllegalArgumentException.class,
            () -> ReplicationConfig
                .adjustReplication(replicationConfig, (short) 1, conf));
      } else {
        assertThrows(IllegalArgumentException.class,
            () -> ReplicationConfig
                .adjustReplication(replicationConfig, (short) 3, conf));
      }
      ReplicationConfig.fromTypeAndFactor(
          org.apache.hadoop.hdds.client.ReplicationType.valueOf(type),
          org.apache.hadoop.hdds.client.ReplicationFactor.valueOf(factor));
      ReplicationConfig.fromProtoTypeAndFactor(
          ReplicationType.valueOf(type), ReplicationFactor.valueOf(factor));
      ReplicationConfig.getDefault(conf);
    } else {
      assertThrows(IllegalArgumentException.class,
          () -> ReplicationConfig.parse(
              org.apache.hadoop.hdds.client.ReplicationType.valueOf(type),
              factor, conf));
      assertThrows(IllegalArgumentException.class,
          () -> ReplicationConfig.getDefault(conf));
    }
    // CHAINED replication type is not supported by ReplicationConfig.
    assertThrows(RuntimeException.class,
        () -> ReplicationConfig.parse(
            org.apache.hadoop.hdds.client.ReplicationType.CHAINED, "", conf));
  }


  private void validate(ReplicationConfig replicationConfig,
      org.apache.hadoop.hdds.client.ReplicationType expectedType,
      org.apache.hadoop.hdds.client.ReplicationFactor expectedFactor) {

    validate(replicationConfig, expectedType, expectedFactor,
        replicationConfigClass);
  }


  private void validate(ReplicationConfig replicationConfig,
      org.apache.hadoop.hdds.client.ReplicationType expectedType,
      org.apache.hadoop.hdds.client.ReplicationFactor expectedFactor,
      Class<?> expectedReplicationConfigClass) {

    assertEquals(expectedReplicationConfigClass, replicationConfig.getClass());

    assertEquals(
        expectedType.name(), replicationConfig.getReplicationType().name());
    assertEquals(
        expectedFactor.getValue(), replicationConfig.getRequiredNodes());
    assertEquals(
        expectedFactor.name(),
        ((ReplicatedReplicationConfig) replicationConfig)
            .getReplicationFactor().name());
  }
}<|MERGE_RESOLUTION|>--- conflicted
+++ resolved
@@ -63,15 +63,10 @@
     OzoneConfiguration conf = new OzoneConfiguration();
 
     ReplicationConfig replicationConfig = ReplicationConfig.getDefault(conf);
-<<<<<<< HEAD
-    Assert.assertNull(replicationConfig);
-=======
-
     validate(replicationConfig,
         org.apache.hadoop.hdds.client.ReplicationType.RATIS,
         org.apache.hadoop.hdds.client.ReplicationFactor.THREE,
         RatisReplicationConfig.class);
->>>>>>> 937a3d0a
   }
 
   @Test
