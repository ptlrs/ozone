/*
 * Licensed to the Apache Software Foundation (ASF) under one
 * or more contributor license agreements.  See the NOTICE file
 * distributed with this work for additional information
 * regarding copyright ownership.  The ASF licenses this file
 * to you under the Apache License, Version 2.0 (the
 * "License"); you may not use this file except in compliance
 *  with the License.  You may obtain a copy of the License at
 *
 *      http://www.apache.org/licenses/LICENSE-2.0
 *
 *  Unless required by applicable law or agreed to in writing, software
 *  distributed under the License is distributed on an "AS IS" BASIS,
 *  WITHOUT WARRANTIES OR CONDITIONS OF ANY KIND, either express or implied.
 *  See the License for the specific language governing permissions and
 *  limitations under the License.
 */

package org.apache.hadoop.ozone;

import org.apache.hadoop.hdds.annotation.InterfaceAudience;
import org.apache.hadoop.security.UserGroupInformation;
import org.apache.ratis.thirdparty.io.grpc.Context;
import org.apache.ratis.thirdparty.io.grpc.Metadata;

import java.nio.charset.Charset;
import java.nio.charset.StandardCharsets;
import java.nio.file.Paths;
import java.util.regex.Pattern;

import static org.apache.ratis.thirdparty.io.grpc.Metadata.ASCII_STRING_MARSHALLER;

/**
 * Set of constants used in Ozone implementation.
 */
@InterfaceAudience.Private
public final class OzoneConsts {


  public static final String STORAGE_DIR = "scm";
  public static final String SCM_ID = "scmUuid";
  public static final String SCM_HA = "scmHA";
  public static final String CLUSTER_ID_PREFIX = "CID-";
  public static final String SCM_CERT_SERIAL_ID = "scmCertSerialId";
  public static final String PRIMARY_SCM_NODE_ID = "primaryScmNodeId";

  public static final String OZONE_SIMPLE_ROOT_USER = "root";
  public static final String OZONE_SIMPLE_HDFS_USER = "hdfs";

  public static final String STORAGE_ID = "storageID";
  public static final String DATANODE_UUID = "datanodeUuid";
  public static final String DATANODE_LAYOUT_VERSION_DIR = "dnlayoutversion";
  public static final String CLUSTER_ID = "clusterID";
  public static final String LAYOUTVERSION = "layOutVersion";
  public static final String CTIME = "ctime";
  /*
   * BucketName length is used for both buckets and volume lengths
   */
  public static final int OZONE_MIN_BUCKET_NAME_LENGTH = 3;
  public static final int OZONE_MAX_BUCKET_NAME_LENGTH = 63;

  public static final String OZONE_ACL_USER_TYPE = "user";
  public static final String OZONE_ACL_GROUP_TYPE = "group";
  public static final String OZONE_ACL_WORLD_TYPE = "world";
  public static final String OZONE_ACL_ANONYMOUS_TYPE = "anonymous";
  public static final String OZONE_ACL_IP_TYPE = "ip";

  public static final String OZONE_ACL_READ = "r";
  public static final String OZONE_ACL_WRITE = "w";
  public static final String OZONE_ACL_DELETE = "d";
  public static final String OZONE_ACL_LIST = "l";
  public static final String OZONE_ACL_ALL = "a";
  public static final String OZONE_ACL_NONE = "n";
  public static final String OZONE_ACL_CREATE = "c";
  public static final String OZONE_ACL_READ_ACL = "x";
  public static final String OZONE_ACL_WRITE_ACL = "y";


  public static final String OZONE_DATE_FORMAT =
      "EEE, dd MMM yyyy HH:mm:ss zzz";
  public static final String OZONE_TIME_ZONE = "GMT";

  public static final String OZONE_COMPONENT = "component";
  public static final String OZONE_FUNCTION  = "function";
  public static final String OZONE_RESOURCE = "resource";
  public static final String OZONE_USER = "user";
  public static final String OZONE_REQUEST = "request";

  // OM Http server endpoints
  public static final String OZONE_OM_SERVICE_LIST_HTTP_ENDPOINT =
      "/serviceList";
  public static final String OZONE_OM_DB_CHECKPOINT_HTTP_ENDPOINT =
      "/dbCheckpoint";

  // Ozone File System scheme
  public static final String OZONE_URI_SCHEME = "o3fs";
  public static final String OZONE_OFS_URI_SCHEME = "ofs";

  public static final String OZONE_RPC_SCHEME = "o3";
  public static final String OZONE_HTTP_SCHEME = "http";
  public static final String OZONE_URI_DELIMITER = "/";
  public static final String OZONE_ROOT = OZONE_URI_DELIMITER;


  public static final String CONTAINER_EXTENSION = ".container";
  public static final String CONTAINER_META = ".meta";

  // Refer to {@link ContainerReader} for container storage layout on disk.
  public static final String CONTAINER_PREFIX  = "containers";
  public static final String CONTAINER_META_PATH = "metadata";
  public static final String CONTAINER_TEMPORARY_CHUNK_PREFIX = "tmp";
  public static final String CONTAINER_CHUNK_NAME_DELIMITER = ".";
  public static final String CONTAINER_ROOT_PREFIX = "repository";

  public static final String FILE_HASH = "SHA-256";
  public static final String MD5_HASH = "MD5";
  public static final String CHUNK_OVERWRITE = "OverWriteRequested";

  public static final int CHUNK_SIZE = 1 * 1024 * 1024; // 1 MB
  public static final long KB = 1024L;
  public static final long MB = KB * 1024L;
  public static final long GB = MB * 1024L;
  public static final long TB = GB * 1024L;

  /**
   * level DB names used by SCM and data nodes.
   */
  public static final String CONTAINER_DB_SUFFIX = "container.db";
  public static final String PIPELINE_DB_SUFFIX = "pipeline.db";
  public static final String CRL_DB_SUFFIX = "crl.db";
  public static final String DN_CONTAINER_DB = "-dn-"+ CONTAINER_DB_SUFFIX;
  public static final String DN_CRL_DB = "dn-"+ CRL_DB_SUFFIX;
  public static final String CRL_DB_DIRECTORY_NAME = "crl";
  public static final String OM_DB_NAME = "om.db";
  public static final String SCM_DB_NAME = "scm.db";
  public static final String OM_DB_BACKUP_PREFIX = "om.db.backup.";
  public static final String SCM_DB_BACKUP_PREFIX = "scm.db.backup.";

  public static final String STORAGE_DIR_CHUNKS = "chunks";
  public static final String OZONE_DB_CHECKPOINT_REQUEST_FLUSH =
      "flushBeforeCheckpoint";

  /**
   * Supports Bucket Versioning.
   */
  public enum Versioning {
    NOT_DEFINED, ENABLED, DISABLED;

    public static Versioning getVersioning(boolean versioning) {
      return versioning ? ENABLED : DISABLED;
    }
  }

  // Block ID prefixes used in datanode containers.
  public static final String DELETING_KEY_PREFIX = "#deleting#";

  // Metadata keys for datanode containers.
  public static final String DELETE_TRANSACTION_KEY = "#delTX";
  public static final String BLOCK_COMMIT_SEQUENCE_ID = "#BCSID";
  public static final String BLOCK_COUNT = "#BLOCKCOUNT";
  public static final String CONTAINER_BYTES_USED = "#BYTESUSED";
  public static final String PENDING_DELETE_BLOCK_COUNT =
      "#PENDINGDELETEBLOCKCOUNT";

  /**
   * OM LevelDB prefixes.
   *
   * OM DB stores metadata as KV pairs with certain prefixes,
   * prefix is used to improve the performance to get related
   * metadata.
   *
   * OM DB Schema:
   *  ----------------------------------------------------------
   *  |  KEY                                     |     VALUE   |
   *  ----------------------------------------------------------
   *  | $userName                                |  VolumeList |
   *  ----------------------------------------------------------
   *  | /#volumeName                             |  VolumeInfo |
   *  ----------------------------------------------------------
   *  | /#volumeName/#bucketName                 |  BucketInfo |
   *  ----------------------------------------------------------
   *  | /volumeName/bucketName/keyName           |  KeyInfo    |
   *  ----------------------------------------------------------
   *  | #deleting#/volumeName/bucketName/keyName |  KeyInfo    |
   *  ----------------------------------------------------------
   */

  public static final String OM_KEY_PREFIX = "/";
  public static final String OM_USER_PREFIX = "$";
  public static final String OM_S3_PREFIX ="S3:";
  public static final String OM_S3_VOLUME_PREFIX = "s3";
  public static final String OM_S3_SECRET = "S3Secret:";
  public static final String OM_PREFIX = "Prefix:";

  /**
   *   Max chunk size limit.
   */
  public static final int OZONE_SCM_CHUNK_MAX_SIZE = 32 * 1024 * 1024;


  /**
   * Max OM Quota size of Long.MAX_VALUE.
   */
  public static final long MAX_QUOTA_IN_BYTES = Long.MAX_VALUE;

  /**
   * Quota RESET default is -1, which means quota is not set.
   */
  public static final long QUOTA_RESET = -1;
  public static final long OLD_QUOTA_DEFAULT = -2;

  /**
   * Quota Units.
   */
  public enum Units {TB, GB, MB, KB, B}

  /**
   * Max number of keys returned per list buckets operation.
   */
  public static final int MAX_LISTBUCKETS_SIZE  = 1024;

  /**
   * Max number of keys returned per list keys operation.
   */
  public static final int MAX_LISTKEYS_SIZE  = 1024;

  /**
   * Max number of volumes returned per list volumes operation.
   */
  public static final int MAX_LISTVOLUMES_SIZE = 1024;

  public static final int INVALID_PORT = -1;


  /**
   * Default SCM Datanode ID file name.
   */
  public static final String OZONE_SCM_DATANODE_ID_FILE_DEFAULT = "datanode.id";

  // The ServiceListJSONServlet context attribute where OzoneManager
  // instance gets stored.
  public static final String OM_CONTEXT_ATTRIBUTE = "ozone.om";

  public static final String SCM_CONTEXT_ATTRIBUTE = "ozone.scm";

  private OzoneConsts() {
    // Never Constructed
  }

  // YAML fields for .container files
  public static final String CONTAINER_ID = "containerID";
  public static final String CONTAINER_TYPE = "containerType";
  public static final String STATE = "state";
  public static final String METADATA = "metadata";
  public static final String MAX_SIZE = "maxSize";
  public static final String METADATA_PATH = "metadataPath";
  public static final String CHUNKS_PATH = "chunksPath";
  public static final String CONTAINER_DB_TYPE = "containerDBType";
  public static final String CHECKSUM = "checksum";
  public static final String DATA_SCAN_TIMESTAMP = "dataScanTimestamp";
  public static final String ORIGIN_PIPELINE_ID = "originPipelineId";
  public static final String ORIGIN_NODE_ID = "originNodeId";
  public static final String SCHEMA_VERSION = "schemaVersion";

  // Supported .container datanode schema versions.
  // Since containers in older schema versions are currently not reformatted to
  // newer schema versions, a datanode may have containers with a mix of schema
  // versions, requiring this property to be tracked on a per container basis.
  // V1: All data in default column family.
  public static final String SCHEMA_V1 = "1";
  // V2: Metadata, block data, and delete transactions in their own
  // column families.
  public static final String SCHEMA_V2 = "2";
  // Most recent schema version that all new containers should be created with.
  public static final String SCHEMA_LATEST = SCHEMA_V2;

  public static final String[] SCHEMA_VERSIONS =
      new String[] {SCHEMA_V1, SCHEMA_V2};

  // Supported store types.
  public static final String OZONE = "ozone";
  public static final String S3 = "s3";

  // For OM Audit usage
  public static final String VOLUME = "volume";
  public static final String BUCKET = "bucket";
  public static final String KEY = "key";
  public static final String SRC_KEY = "srcKey";
  public static final String DST_KEY = "dstKey";
  public static final String USED_BYTES = "usedBytes";
  public static final String USED_NAMESPACE = "usedNamespace";
  public static final String QUOTA_IN_BYTES = "quotaInBytes";
  public static final String QUOTA_IN_NAMESPACE = "quotaInNamespace";
  public static final String OBJECT_ID = "objectID";
  public static final String UPDATE_ID = "updateID";
  public static final String CLIENT_ID = "clientID";
  public static final String OWNER = "owner";
  public static final String ADMIN = "admin";
  public static final String USERNAME = "username";
  public static final String PREV_KEY = "prevKey";
  public static final String START_KEY = "startKey";
  public static final String MAX_KEYS = "maxKeys";
  public static final String PREFIX = "prefix";
  public static final String KEY_PREFIX = "keyPrefix";
  public static final String ACL = "acl";
  public static final String ACLS = "acls";
  public static final String USER_ACL = "userAcl";
  public static final String ADD_ACLS = "addAcls";
  public static final String REMOVE_ACLS = "removeAcls";
  public static final String MAX_NUM_OF_BUCKETS = "maxNumOfBuckets";
  public static final String TO_KEY_NAME = "toKeyName";
  public static final String STORAGE_TYPE = "storageType";
  public static final String RESOURCE_TYPE = "resourceType";
  public static final String IS_VERSION_ENABLED = "isVersionEnabled";
  public static final String CREATION_TIME = "creationTime";
  public static final String MODIFICATION_TIME = "modificationTime";
  public static final String DATA_SIZE = "dataSize";
  public static final String REPLICATION_TYPE = "replicationType";
  public static final String REPLICATION_FACTOR = "replicationFactor";
  public static final String KEY_LOCATION_INFO = "keyLocationInfo";
  public static final String MULTIPART_LIST = "multipartList";
  public static final String UPLOAD_ID = "uploadID";
  public static final String PART_NUMBER_MARKER = "partNumberMarker";
  public static final String MAX_PARTS = "maxParts";
  public static final String S3_BUCKET = "s3Bucket";
  public static final String S3_GETSECRET_USER = "S3GetSecretUser";
  public static final String RENAMED_KEYS_MAP = "renamedKeysMap";
  public static final String UNRENAMED_KEYS_MAP = "unRenamedKeysMap";
  public static final String MULTIPART_UPLOAD_PART_NUMBER = "partNumber";
  public static final String MULTIPART_UPLOAD_PART_NAME = "partName";
  public static final String BUCKET_ENCRYPTION_KEY = "bucketEncryptionKey";
  public static final String DELETED_KEYS_LIST = "deletedKeysList";
  public static final String UNDELETED_KEYS_LIST = "unDeletedKeysList";
  public static final String SOURCE_VOLUME = "sourceVolume";
  public static final String SOURCE_BUCKET = "sourceBucket";



  // For OM metrics saving to a file
  public static final String OM_METRICS_FILE = "omMetrics";
  public static final String OM_METRICS_TEMP_FILE = OM_METRICS_FILE + ".tmp";

  // For Multipart upload
  public static final int OM_MULTIPART_MIN_SIZE = 5 * 1024 * 1024;

  // GRPC block token metadata header and context key
  public static final String OZONE_BLOCK_TOKEN = "blocktoken";
  public static final Context.Key<UserGroupInformation> UGI_CTX_KEY =
      Context.key("UGI");

  public static final Metadata.Key<String> OBT_METADATA_KEY =
      Metadata.Key.of(OZONE_BLOCK_TOKEN, ASCII_STRING_MARSHALLER);
  public static final Metadata.Key<String> USER_METADATA_KEY =
      Metadata.Key.of(OZONE_USER, ASCII_STRING_MARSHALLER);

  public static final String RPC_PORT = "RPC";

  // Default OMServiceID for OM Ratis servers to use as RaftGroupId
  public static final String OM_SERVICE_ID_DEFAULT = "omServiceIdDefault";
  public static final String OM_DEFAULT_NODE_ID = "om1";

  public static final String JAVA_TMP_DIR = "java.io.tmpdir";
  public static final String LOCALHOST = "localhost";


  public static final int S3_BUCKET_MIN_LENGTH = 3;
  public static final int S3_BUCKET_MAX_LENGTH = 64;

  //GDPR
  public static final String GDPR_FLAG = "gdprEnabled";
  public static final String GDPR_ALGORITHM_NAME = "AES";
  public static final int GDPR_DEFAULT_RANDOM_SECRET_LENGTH = 16;
  public static final Charset GDPR_CHARSET = StandardCharsets.UTF_8;
  public static final String GDPR_LENGTH = "length";
  public static final String GDPR_SECRET = "secret";
  public static final String GDPR_ALGORITHM = "algorithm";

  /**
   * Block key name as illegal characters
   *
   * This regular expression is used to check if key name
   * contains illegal characters when creating/renaming key.
   *
   * Avoid the following characters in a key name:
   * "\", "{", "}", "^", "<", ">", "#", "|", "%", "`", "[", "]", "~", "?"
   * and Non-printable ASCII characters (128–255 decimal characters).
   * https://docs.aws.amazon.com/AmazonS3/latest/dev/UsingMetadata.html
   */
  public static final Pattern KEYNAME_ILLEGAL_CHARACTER_CHECK_REGEX  =
          Pattern.compile("^[^^{}<>^?%~#`\\[\\]\\|\\\\(\\x80-\\xff)]+$");

  public static final String FS_FILE_COPYING_TEMP_SUFFIX= "._COPYING_";

  // Transaction Info
  public static final String TRANSACTION_INFO_KEY = "#TRANSACTIONINFO";
  public static final String TRANSACTION_INFO_SPLIT_KEY = "#";

  public static final String PREPARE_MARKER_KEY = "#PREPAREDINFO";

  public static final String CONTAINER_DB_TYPE_ROCKSDB = "RocksDB";
  public static final String CONTAINER_DB_TYPE_LEVELDB = "LevelDB";

  // SCM HA
  public static final String SCM_SERVICE_ID_DEFAULT = "scmServiceIdDefault";

  // SCM Ratis snapshot file to store the last applied index
  public static final String SCM_RATIS_SNAPSHOT_INDEX = "scmRatisSnapshotIndex";

  public static final String SCM_RATIS_SNAPSHOT_TERM = "scmRatisSnapshotTerm";
  // An on-disk transient marker file used when replacing DB with checkpoint
  public static final String DB_TRANSIENT_MARKER = "dbInconsistentMarker";

  // An on-disk marker file used to indicate that the OM is in prepare and
  // should remain prepared even after a restart.
  public static final String PREPARE_MARKER = "prepareMarker";

  // TODO : rename this to OZONE_RATIS_SNAPSHOT_DIR and use it in both
  // SCM and OM
  public static final String OM_RATIS_SNAPSHOT_DIR = "snapshot";
  public static final String SCM_RATIS_SNAPSHOT_DIR = "snapshot";

  public static final long DEFAULT_OM_UPDATE_ID = -1L;

  // SCM default service Id and node Id in non-HA where config is not defined
  // in non-HA style.
  public static final String SCM_DUMMY_NODEID = "scmNodeId";
  public static final String SCM_DUMMY_SERVICE_ID = "scmServiceId";

  // CRL Sequence Id
  public static final String CRL_SEQUENCE_ID_KEY = "CRL_SEQUENCE_ID";

  public static final String SCM_CA_PATH = "ca";
  public static final String SCM_CA_CERT_STORAGE_DIR = "scm";
  public static final String SCM_SUB_CA_PATH = "sub-ca";

  public static final String SCM_ROOT_CA_COMPONENT_NAME =
      Paths.get(SCM_CA_CERT_STORAGE_DIR, SCM_CA_PATH).toString();

  public static final String SCM_SUB_CA_PREFIX = "scm-sub@";
  public static final String SCM_ROOT_CA_PREFIX = "scm@";

<<<<<<< HEAD
  // Layout Version written into Meta Table ONLY during finalization.
  public static final String LAYOUT_VERSION_KEY = "#LAYOUTVERSION";
=======
  // Kerberos constants
  public static final String KERBEROS_CONFIG_VALUE = "kerberos";
  public static final String HTTP_AUTH_TYPE_SUFFIX = "http.auth.type";
  public static final String OZONE_SECURITY_ENABLED_SECURE = "true";
  public static final String OZONE_HTTP_SECURITY_ENABLED_SECURE = "true";
  public static final String OZONE_HTTP_FILTER_INITIALIZERS_SECURE =
      "org.apache.hadoop.security.AuthenticationFilterInitializer";
>>>>>>> 48b84c51
}<|MERGE_RESOLUTION|>--- conflicted
+++ resolved
@@ -439,10 +439,9 @@
   public static final String SCM_SUB_CA_PREFIX = "scm-sub@";
   public static final String SCM_ROOT_CA_PREFIX = "scm@";
 
-<<<<<<< HEAD
   // Layout Version written into Meta Table ONLY during finalization.
   public static final String LAYOUT_VERSION_KEY = "#LAYOUTVERSION";
-=======
+
   // Kerberos constants
   public static final String KERBEROS_CONFIG_VALUE = "kerberos";
   public static final String HTTP_AUTH_TYPE_SUFFIX = "http.auth.type";
@@ -450,5 +449,4 @@
   public static final String OZONE_HTTP_SECURITY_ENABLED_SECURE = "true";
   public static final String OZONE_HTTP_FILTER_INITIALIZERS_SECURE =
       "org.apache.hadoop.security.AuthenticationFilterInitializer";
->>>>>>> 48b84c51
 }