/**
 * Licensed to the Apache Software Foundation (ASF) under one
 * or more contributor license agreements.  See the NOTICE file
 * distributed with this work for additional information
 * regarding copyright ownership.  The ASF licenses this file
 * to you under the Apache License, Version 2.0 (the
 * "License"); you may not use this file except in compliance
 * with the License.  You may obtain a copy of the License at
 *
 *     http://www.apache.org/licenses/LICENSE-2.0
 *
 * Unless required by applicable law or agreed to in writing, software
 * distributed under the License is distributed on an "AS IS" BASIS,
 * WITHOUT WARRANTIES OR CONDITIONS OF ANY KIND, either express or implied.
 * See the License for the specific language governing permissions and
 * limitations under the License.
 */

package org.apache.hadoop.ozone;

import org.apache.hadoop.hdds.annotation.InterfaceAudience;
import org.apache.hadoop.hdds.annotation.InterfaceStability;
import org.apache.hadoop.hdds.client.ReplicationFactor;
import org.apache.hadoop.hdds.client.ReplicationType;
import org.apache.hadoop.hdds.scm.ScmConfigKeys;
import org.apache.hadoop.http.HttpConfig;

import org.apache.ratis.proto.RaftProtos.ReplicationLevel;
import org.apache.ratis.util.TimeDuration;

import java.util.concurrent.TimeUnit;

/**
 * This class contains constants for configuration keys used in Ozone.
 */
@InterfaceAudience.Public
@InterfaceStability.Unstable
public final class OzoneConfigKeys {
  public static final String OZONE_TAGS_SYSTEM_KEY =
      "ozone.tags.system";
  public static final String DFS_CONTAINER_IPC_PORT =
      "dfs.container.ipc";
  public static final int DFS_CONTAINER_IPC_PORT_DEFAULT = 9859;

  public static final String OZONE_METADATA_DIRS = "ozone.metadata.dirs";

  /**
   *
   * When set to true, allocate a random free port for ozone container,
   * so that a mini cluster is able to launch multiple containers on a node.
   *
   * When set to false (default), container port is fixed as specified by
   * DFS_CONTAINER_IPC_PORT_DEFAULT.
   */
  public static final String DFS_CONTAINER_IPC_RANDOM_PORT =
      "dfs.container.ipc.random.port";
  public static final boolean DFS_CONTAINER_IPC_RANDOM_PORT_DEFAULT =
      false;

  public static final String DFS_CONTAINER_RATIS_DATASTREAM_RANDOM_PORT =
      "dfs.container.ratis.datastream.random.port";
  public static final boolean
      DFS_CONTAINER_RATIS_DATASTREAM_RANDOM_PORT_DEFAULT =
      false;

  public static final String DFS_CONTAINER_CHUNK_WRITE_SYNC_KEY =
      "dfs.container.chunk.write.sync";
  public static final boolean DFS_CONTAINER_CHUNK_WRITE_SYNC_DEFAULT = false;
  /**
   * Ratis Port where containers listen to.
   */
  public static final String DFS_CONTAINER_RATIS_IPC_PORT =
      "dfs.container.ratis.ipc";
  public static final int DFS_CONTAINER_RATIS_IPC_PORT_DEFAULT = 9858;
  /**
   * Ratis Port where containers listen to admin requests.
   */
  public static final String DFS_CONTAINER_RATIS_ADMIN_PORT =
      "dfs.container.ratis.admin.port";
  public static final int DFS_CONTAINER_RATIS_ADMIN_PORT_DEFAULT = 9857;
  /**
   * Ratis Port where containers listen to server-to-server requests.
   */
  public static final String DFS_CONTAINER_RATIS_SERVER_PORT =
      "dfs.container.ratis.server.port";
  public static final int DFS_CONTAINER_RATIS_SERVER_PORT_DEFAULT = 9856;

  /**
   * Ratis Port where containers listen to datastream requests.
   */
  public static final String DFS_CONTAINER_RATIS_DATASTREAM_ENABLED
      = "dfs.container.ratis.datastream.enabled";
  public static final boolean DFS_CONTAINER_RATIS_DATASTREAM_ENABLED_DEFAULT
      = false;
  public static final String DFS_CONTAINER_RATIS_DATASTREAM_PORT
      = "dfs.container.ratis.datastream.port";
  public static final int DFS_CONTAINER_RATIS_DATASTREAM_PORT_DEFAULT
      = 9855;

  /**
   * Flag to enable ratis streaming on filesystem writes.
   */
  public static final String OZONE_FS_DATASTREAM_ENABLED
      = "ozone.fs.datastream.enabled";
  public static final boolean OZONE_FS_DATASTREAM_ENABLED_DEFAULT
      = false;

  /**
   * When set to true, allocate a random free port for ozone container, so that
   * a mini cluster is able to launch multiple containers on a node.
   */
  public static final String DFS_CONTAINER_RATIS_IPC_RANDOM_PORT =
      "dfs.container.ratis.ipc.random.port";
  public static final boolean DFS_CONTAINER_RATIS_IPC_RANDOM_PORT_DEFAULT =
      false;
  public static final String OZONE_TRACE_ENABLED_KEY =
      "ozone.trace.enabled";
  public static final boolean OZONE_TRACE_ENABLED_DEFAULT = false;

  public static final String OZONE_METADATA_STORE_ROCKSDB_STATISTICS =
      "ozone.metastore.rocksdb.statistics";

  public static final String  OZONE_METADATA_STORE_ROCKSDB_STATISTICS_DEFAULT =
      "OFF";
  public static final String OZONE_METADATA_STORE_ROCKSDB_STATISTICS_OFF =
      "OFF";

  public static final String OZONE_METADATA_STORE_ROCKSDB_CF_WRITE_BUFFER_SIZE =
      "ozone.metastore.rocksdb.cf.write.buffer.size";
  public static final String
      OZONE_METADATA_STORE_ROCKSDB_CF_WRITE_BUFFER_SIZE_DEFAULT = "128MB";

  public static final String OZONE_UNSAFEBYTEOPERATIONS_ENABLED =
      "ozone.UnsafeByteOperations.enabled";
  public static final boolean OZONE_UNSAFEBYTEOPERATIONS_ENABLED_DEFAULT
      = true;

  public static final String OZONE_CONTAINER_CACHE_SIZE =
      "ozone.container.cache.size";
  public static final int OZONE_CONTAINER_CACHE_DEFAULT = 1024;
  public static final String OZONE_CONTAINER_CACHE_LOCK_STRIPES =
      "ozone.container.cache.lock.stripes";
  public static final int OZONE_CONTAINER_CACHE_LOCK_STRIPES_DEFAULT = 1024;

  public static final String OZONE_SCM_BLOCK_SIZE =
      "ozone.scm.block.size";
  public static final String OZONE_SCM_BLOCK_SIZE_DEFAULT = "256MB";

  public static final String OZONE_CLIENT_MAX_EC_STRIPE_WRITE_RETRIES =
      "ozone.client.max.ec.stripe.write.retries";
  public static final String OZONE_CLIENT_MAX_EC_STRIPE_WRITE_RETRIES_DEFAULT =
      "10";
  public static final String OZONE_CLIENT_EC_GRPC_RETRIES_ENABLED =
      "ozone.client.ec.grpc.retries.enabled";
  public static final boolean OZONE_CLIENT_EC_GRPC_RETRIES_ENABLED_DEFAULT
      = true;
  public static final String OZONE_CLIENT_EC_GRPC_RETRIES_MAX =
      "ozone.client.ec.grpc.retries.max";
  public static final int OZONE_CLIENT_EC_GRPC_RETRIES_MAX_DEFAULT = 3;

  /**
   * Ozone administrator users delimited by comma.
   * If not set, only the user who launches an ozone service will be the
   * admin user. This property must be set if ozone services are started by
   * different users. Otherwise the RPC layer will reject calls from
   * other servers which are started by users not in the list.
   * */
  public static final String OZONE_ADMINISTRATORS =
      "ozone.administrators";

  public static final String OZONE_ADMINISTRATORS_GROUPS =
      "ozone.administrators.groups";

  public static final String OZONE_S3_ADMINISTRATORS =
          "ozone.s3.administrators";
  public static final String OZONE_S3_ADMINISTRATORS_GROUPS =
          "ozone.s3.administrators.groups";
  /**
   * Used only for testing purpose. Results in making every user an admin.
   * */
  public static final String OZONE_ADMINISTRATORS_WILDCARD = "*";

  // This defines the overall connection limit for the connection pool used in
  // RestClient.
  public static final String OZONE_REST_CLIENT_HTTP_CONNECTION_MAX =
      "ozone.rest.client.http.connection.max";
  public static final int OZONE_REST_CLIENT_HTTP_CONNECTION_DEFAULT = 100;

  // This defines the connection limit per one HTTP route/host.
  public static final String OZONE_REST_CLIENT_HTTP_CONNECTION_PER_ROUTE_MAX =
      "ozone.rest.client.http.connection.per-route.max";

  public static final int
      OZONE_REST_CLIENT_HTTP_CONNECTION_PER_ROUTE_MAX_DEFAULT = 20;

  public static final String OZONE_CLIENT_SOCKET_TIMEOUT =
      "ozone.client.socket.timeout";
  public static final int OZONE_CLIENT_SOCKET_TIMEOUT_DEFAULT = 5000;
  public static final String OZONE_CLIENT_CONNECTION_TIMEOUT =
      "ozone.client.connection.timeout";
  public static final int OZONE_CLIENT_CONNECTION_TIMEOUT_DEFAULT = 5000;

  public static final String OZONE_REPLICATION = "ozone.replication";
  public static final String OZONE_REPLICATION_DEFAULT =
      ReplicationFactor.THREE.toString();

  public static final String OZONE_REPLICATION_TYPE = "ozone.replication.type";
  public static final String OZONE_REPLICATION_TYPE_DEFAULT =
      ReplicationType.RATIS.toString();

  /**
   * Configuration property to configure the cache size of client list calls.
   */
  public static final String OZONE_CLIENT_LIST_CACHE_SIZE =
      "ozone.client.list.cache";
  public static final int OZONE_CLIENT_LIST_CACHE_SIZE_DEFAULT = 1000;

  /**
   * Configuration properties for Ozone Block Deleting Service.
   */
  public static final String OZONE_BLOCK_DELETING_SERVICE_INTERVAL =
      "ozone.block.deleting.service.interval";
  public static final String OZONE_BLOCK_DELETING_SERVICE_INTERVAL_DEFAULT
      = "60s";

  public static final String OZONE_BLOCK_DELETING_SERVICE_TIMEOUT =
      "ozone.block.deleting.service.timeout";
  public static final String OZONE_BLOCK_DELETING_SERVICE_TIMEOUT_DEFAULT
      = "300s"; // 300s for default

  public static final String OZONE_SNAPSHOT_SST_FILTERING_SERVICE_TIMEOUT =
      "ozone.sst.filtering.service.timeout";
  public static final String
      OZONE_SNAPSHOT_SST_FILTERING_SERVICE_TIMEOUT_DEFAULT = "300s";
      // 300s for default

  public static final String OZONE_BLOCK_DELETING_SERVICE_WORKERS =
      "ozone.block.deleting.service.workers";
  public static final int OZONE_BLOCK_DELETING_SERVICE_WORKERS_DEFAULT
      = 10;

  /**
   * Configuration properties for Ozone Recovering Container Scrubbing Service.
   */
  public static final String
      OZONE_RECOVERING_CONTAINER_SCRUBBING_SERVICE_TIMEOUT =
      "ozone.recovering.container.scrubbing.service.timeout";

  // 300s for default
  public static final String
      OZONE_RECOVERING_CONTAINER_SCRUBBING_SERVICE_TIMEOUT_DEFAULT = "300s";

  public static final String
      OZONE_RECOVERING_CONTAINER_SCRUBBING_SERVICE_WORKERS =
      "ozone.recovering.container.scrubbing.service.workers";
  public static final int
      OZONE_RECOVERING_CONTAINER_SCRUBBING_SERVICE_WORKERS_DEFAULT = 10;

  public static final String
      OZONE_RECOVERING_CONTAINER_TIMEOUT =
      "ozone.recovering.container.timeout";
  public static final String
      OZONE_RECOVERING_CONTAINER_TIMEOUT_DEFAULT = "20m";


  public static final String OZONE_KEY_PREALLOCATION_BLOCKS_MAX =
      "ozone.key.preallocation.max.blocks";
  public static final int OZONE_KEY_PREALLOCATION_BLOCKS_MAX_DEFAULT
      = 64;

  public static final String OZONE_BLOCK_DELETING_LIMIT_PER_CONTAINER =
      "ozone.block.deleting.limit.per.task";
  public static final int OZONE_BLOCK_DELETING_LIMIT_PER_CONTAINER_DEFAULT
      = 1000;

  public static final String OZONE_BLOCK_DELETING_CONTAINER_LIMIT_PER_INTERVAL
      = "ozone.block.deleting.container.limit.per.interval";
  public static final int
      OZONE_BLOCK_DELETING_CONTAINER_LIMIT_PER_INTERVAL_DEFAULT = 10;

  public static final String DFS_CONTAINER_RATIS_ENABLED_KEY
      = ScmConfigKeys.DFS_CONTAINER_RATIS_ENABLED_KEY;
  public static final boolean DFS_CONTAINER_RATIS_ENABLED_DEFAULT
      = ScmConfigKeys.DFS_CONTAINER_RATIS_ENABLED_DEFAULT;
  public static final String DFS_CONTAINER_RATIS_RPC_TYPE_KEY
      = ScmConfigKeys.DFS_CONTAINER_RATIS_RPC_TYPE_KEY;
  public static final String DFS_CONTAINER_RATIS_RPC_TYPE_DEFAULT
      = ScmConfigKeys.DFS_CONTAINER_RATIS_RPC_TYPE_DEFAULT;
  public static final String
      DFS_CONTAINER_RATIS_NUM_WRITE_CHUNK_THREADS_PER_VOLUME_KEY
      = ScmConfigKeys.DFS_CONTAINER_RATIS_NUM_WRITE_CHUNK_THREADS_PER_VOLUME;
  public static final int
      DFS_CONTAINER_RATIS_NUM_WRITE_CHUNK_THREADS_PER_VOLUME_DEFAULT
      = ScmConfigKeys.
      DFS_CONTAINER_RATIS_NUM_WRITE_CHUNK_THREADS_PER_VOLUME_DEFAULT;
  public static final String DFS_CONTAINER_RATIS_REPLICATION_LEVEL_KEY
      = ScmConfigKeys.DFS_CONTAINER_RATIS_REPLICATION_LEVEL_KEY;
  public static final ReplicationLevel
      DFS_CONTAINER_RATIS_REPLICATION_LEVEL_DEFAULT
      = ScmConfigKeys.DFS_CONTAINER_RATIS_REPLICATION_LEVEL_DEFAULT;
  public static final String DFS_CONTAINER_RATIS_NUM_CONTAINER_OP_EXECUTORS_KEY
      = ScmConfigKeys.DFS_CONTAINER_RATIS_NUM_CONTAINER_OP_EXECUTORS_KEY;
  public static final int DFS_CONTAINER_RATIS_NUM_CONTAINER_OP_EXECUTORS_DEFAULT
      = ScmConfigKeys.DFS_CONTAINER_RATIS_NUM_CONTAINER_OP_EXECUTORS_DEFAULT;
  public static final String DFS_CONTAINER_RATIS_SEGMENT_SIZE_KEY
      = ScmConfigKeys.DFS_CONTAINER_RATIS_SEGMENT_SIZE_KEY;
  public static final String DFS_CONTAINER_RATIS_SEGMENT_SIZE_DEFAULT
      = ScmConfigKeys.DFS_CONTAINER_RATIS_SEGMENT_SIZE_DEFAULT;
  public static final String DFS_CONTAINER_RATIS_SEGMENT_PREALLOCATED_SIZE_KEY
      = ScmConfigKeys.DFS_CONTAINER_RATIS_SEGMENT_PREALLOCATED_SIZE_KEY;
  public static final String
      DFS_CONTAINER_RATIS_SEGMENT_PREALLOCATED_SIZE_DEFAULT =
      ScmConfigKeys.DFS_CONTAINER_RATIS_SEGMENT_PREALLOCATED_SIZE_DEFAULT;

  // config settings to enable stateMachineData write timeout
  public static final String
      DFS_CONTAINER_RATIS_STATEMACHINEDATA_SYNC_TIMEOUT =
      ScmConfigKeys.DFS_CONTAINER_RATIS_STATEMACHINEDATA_SYNC_TIMEOUT;
  public static final TimeDuration
      DFS_CONTAINER_RATIS_STATEMACHINEDATA_SYNC_TIMEOUT_DEFAULT =
      ScmConfigKeys.DFS_CONTAINER_RATIS_STATEMACHINEDATA_SYNC_TIMEOUT_DEFAULT;

  public static final String DFS_CONTAINER_RATIS_DATANODE_STORAGE_DIR =
      "dfs.container.ratis.datanode.storage.dir";

  public static final String DFS_RATIS_SERVER_RETRY_CACHE_TIMEOUT_DURATION_KEY =
      ScmConfigKeys.DFS_RATIS_SERVER_RETRY_CACHE_TIMEOUT_DURATION_KEY;
  public static final TimeDuration
      DFS_RATIS_SERVER_RETRY_CACHE_TIMEOUT_DURATION_DEFAULT =
      ScmConfigKeys.DFS_RATIS_SERVER_RETRY_CACHE_TIMEOUT_DURATION_DEFAULT;
  public static final String
      DFS_CONTAINER_RATIS_STATEMACHINEDATA_SYNC_RETRIES =
      ScmConfigKeys.DFS_CONTAINER_RATIS_STATEMACHINEDATA_SYNC_RETRIES;
  public static final int
      DFS_CONTAINER_RATIS_STATEMACHINEDATA_SYNC_RETRIES_DEFAULT =
      ScmConfigKeys.DFS_CONTAINER_RATIS_STATEMACHINEDATA_SYNC_RETRIES_DEFAULT;
  public static final String DFS_CONTAINER_RATIS_LOG_QUEUE_NUM_ELEMENTS =
      ScmConfigKeys.DFS_CONTAINER_RATIS_LOG_QUEUE_NUM_ELEMENTS;
  public static final int DFS_CONTAINER_RATIS_LOG_QUEUE_NUM_ELEMENTS_DEFAULT =
      ScmConfigKeys.DFS_CONTAINER_RATIS_LOG_QUEUE_NUM_ELEMENTS_DEFAULT;
  public static final String DFS_CONTAINER_RATIS_LOG_QUEUE_BYTE_LIMIT =
      ScmConfigKeys.DFS_CONTAINER_RATIS_LOG_QUEUE_BYTE_LIMIT;
  public static final String DFS_CONTAINER_RATIS_LOG_QUEUE_BYTE_LIMIT_DEFAULT =
      ScmConfigKeys.DFS_CONTAINER_RATIS_LOG_QUEUE_BYTE_LIMIT_DEFAULT;
  public static final String
      DFS_CONTAINER_RATIS_LOG_APPENDER_QUEUE_NUM_ELEMENTS =
      ScmConfigKeys.DFS_CONTAINER_RATIS_LOG_APPENDER_QUEUE_NUM_ELEMENTS;
  public static final int
      DFS_CONTAINER_RATIS_LOG_APPENDER_QUEUE_NUM_ELEMENTS_DEFAULT =
      ScmConfigKeys.DFS_CONTAINER_RATIS_LOG_APPENDER_QUEUE_NUM_ELEMENTS_DEFAULT;
  public static final String DFS_CONTAINER_RATIS_LOG_APPENDER_QUEUE_BYTE_LIMIT =
      ScmConfigKeys.DFS_CONTAINER_RATIS_LOG_APPENDER_QUEUE_BYTE_LIMIT;
  public static final String
      DFS_CONTAINER_RATIS_LOG_APPENDER_QUEUE_BYTE_LIMIT_DEFAULT =
      ScmConfigKeys.DFS_CONTAINER_RATIS_LOG_APPENDER_QUEUE_BYTE_LIMIT_DEFAULT;
  public static final String DFS_CONTAINER_RATIS_LOG_PURGE_GAP =
      ScmConfigKeys.DFS_CONTAINER_RATIS_LOG_PURGE_GAP;
  public static final int DFS_CONTAINER_RATIS_LOG_PURGE_GAP_DEFAULT =
      ScmConfigKeys.DFS_CONTAINER_RATIS_LOG_PURGE_GAP_DEFAULT;
  public static final String DFS_CONTAINER_RATIS_LEADER_PENDING_BYTES_LIMIT =
      ScmConfigKeys.DFS_CONTAINER_RATIS_LEADER_PENDING_BYTES_LIMIT;
  public static final String
      DFS_CONTAINER_RATIS_LEADER_PENDING_BYTES_LIMIT_DEFAULT =
      ScmConfigKeys.DFS_CONTAINER_RATIS_LEADER_PENDING_BYTES_LIMIT_DEFAULT;
  public static final String
      DFS_RATIS_LEADER_ELECTION_MINIMUM_TIMEOUT_DURATION_KEY =
      ScmConfigKeys.DFS_RATIS_LEADER_ELECTION_MINIMUM_TIMEOUT_DURATION_KEY;
  public static final TimeDuration
      DFS_RATIS_LEADER_ELECTION_MINIMUM_TIMEOUT_DURATION_DEFAULT =
      ScmConfigKeys.DFS_RATIS_LEADER_ELECTION_MINIMUM_TIMEOUT_DURATION_DEFAULT;
  public static final String DFS_RATIS_SNAPSHOT_THRESHOLD_KEY =
      ScmConfigKeys.DFS_RATIS_SNAPSHOT_THRESHOLD_KEY;
  public static final long DFS_RATIS_SNAPSHOT_THRESHOLD_DEFAULT =
      ScmConfigKeys.DFS_RATIS_SNAPSHOT_THRESHOLD_DEFAULT;

  public static final String HDDS_DATANODE_PLUGINS_KEY =
      "hdds.datanode.plugins";

  public static final String
      HDDS_DATANODE_STORAGE_UTILIZATION_WARNING_THRESHOLD =
      "hdds.datanode.storage.utilization.warning.threshold";
  public static final double
      HDDS_DATANODE_STORAGE_UTILIZATION_WARNING_THRESHOLD_DEFAULT = 0.75;
  public static final String
      HDDS_DATANODE_STORAGE_UTILIZATION_CRITICAL_THRESHOLD =
      "hdds.datanode.storage.utilization.critical.threshold";
  public static final double
      HDDS_DATANODE_STORAGE_UTILIZATION_CRITICAL_THRESHOLD_DEFAULT = 0.95;

  public static final String HDDS_DATANODE_METADATA_ROCKSDB_CACHE_SIZE =
      "hdds.datanode.metadata.rocksdb.cache.size";
  public static final String
      HDDS_DATANODE_METADATA_ROCKSDB_CACHE_SIZE_DEFAULT = "1GB";

  // Specifying the dedicated volumes for per-disk db instances.
  // For container schema v3 only.
  public static final String HDDS_DATANODE_CONTAINER_DB_DIR =
      "hdds.datanode.container.db.dir";

  public static final String OZONE_SECURITY_ENABLED_KEY =
      "ozone.security.enabled";
  public static final boolean OZONE_SECURITY_ENABLED_DEFAULT = false;

  public static final String OZONE_HTTP_SECURITY_ENABLED_KEY =
      "ozone.security.http.kerberos.enabled";
  public static final boolean OZONE_HTTP_SECURITY_ENABLED_DEFAULT = false;
  public static final String OZONE_HTTP_FILTER_INITIALIZERS_KEY =
      "ozone.http.filter.initializers";

  public static final String OZONE_CONTAINER_COPY_WORKDIR =
      "hdds.datanode.replication.work.dir";


  public static final int OZONE_CLIENT_BYTES_PER_CHECKSUM_MIN_SIZE = 16 * 1024;

  public static final String OZONE_CLIENT_READ_TIMEOUT
          = "ozone.client.read.timeout";
  public static final String OZONE_CLIENT_READ_TIMEOUT_DEFAULT = "30s";
  public static final String OZONE_ACL_AUTHORIZER_CLASS =
      "ozone.acl.authorizer.class";
  public static final String OZONE_ACL_AUTHORIZER_CLASS_DEFAULT =
      "org.apache.hadoop.ozone.security.acl.OzoneAccessAuthorizer";
  public static final String OZONE_ACL_AUTHORIZER_CLASS_NATIVE =
      "org.apache.hadoop.ozone.security.acl.OzoneNativeAuthorizer";
  public static final String OZONE_ACL_ENABLED =
      "ozone.acl.enabled";
  public static final boolean OZONE_ACL_ENABLED_DEFAULT =
      false;
  public static final String OZONE_S3_VOLUME_NAME =
          "ozone.s3g.volume.name";
  public static final String OZONE_S3_VOLUME_NAME_DEFAULT =
          "s3v";
  public static final String OZONE_S3_AUTHINFO_MAX_LIFETIME_KEY =
      "ozone.s3.token.max.lifetime";
  public static final String OZONE_S3_AUTHINFO_MAX_LIFETIME_KEY_DEFAULT = "3m";

  public static final String OZONE_FS_ITERATE_BATCH_SIZE =
      "ozone.fs.iterate.batch-size";
  public static final int OZONE_FS_ITERATE_BATCH_SIZE_DEFAULT = 100;

  // Ozone Client Retry and Failover configurations
  public static final String OZONE_CLIENT_FAILOVER_MAX_ATTEMPTS_KEY =
      "ozone.client.failover.max.attempts";
  public static final int OZONE_CLIENT_FAILOVER_MAX_ATTEMPTS_DEFAULT =
      500;
  public static final String OZONE_CLIENT_WAIT_BETWEEN_RETRIES_MILLIS_KEY =
      "ozone.client.wait.between.retries.millis";
  public static final long OZONE_CLIENT_WAIT_BETWEEN_RETRIES_MILLIS_DEFAULT =
      2000;

  public static final String OZONE_FREON_HTTP_ENABLED_KEY =
      "ozone.freon.http.enabled";
  public static final String OZONE_FREON_HTTP_BIND_HOST_KEY =
      "ozone.freon.http-bind-host";
  public static final String OZONE_FREON_HTTPS_BIND_HOST_KEY =
      "ozone.freon.https-bind-host";
  public static final String OZONE_FREON_HTTP_ADDRESS_KEY =
      "ozone.freon.http-address";
  public static final String OZONE_FREON_HTTPS_ADDRESS_KEY =
      "ozone.freon.https-address";

  public static final String OZONE_FREON_HTTP_BIND_HOST_DEFAULT = "0.0.0.0";
  public static final int OZONE_FREON_HTTP_BIND_PORT_DEFAULT = 9884;
  public static final int OZONE_FREON_HTTPS_BIND_PORT_DEFAULT = 9885;
  public static final String
      OZONE_FREON_HTTP_KERBEROS_PRINCIPAL_KEY =
      "ozone.freon.http.auth.kerberos.principal";
  public static final String
      OZONE_FREON_HTTP_KERBEROS_KEYTAB_FILE_KEY =
      "ozone.freon.http.auth.kerberos.keytab";
  public static final String OZONE_FREON_HTTP_AUTH_TYPE =
      "ozone.freon.http.auth.type";
  public static final String OZONE_FREON_HTTP_AUTH_CONFIG_PREFIX =
      "ozone.freon.http.auth.";


  public static final String OZONE_NETWORK_TOPOLOGY_AWARE_READ_KEY =
      "ozone.network.topology.aware.read";
  public static final boolean OZONE_NETWORK_TOPOLOGY_AWARE_READ_DEFAULT = false;

  public static final String OZONE_MANAGER_FAIR_LOCK = "ozone.om.lock.fair";
  public static final boolean OZONE_MANAGER_FAIR_LOCK_DEFAULT = false;

  public static final String OZONE_CLIENT_LIST_TRASH_KEYS_MAX =
      "ozone.client.list.trash.keys.max";
  public static final int OZONE_CLIENT_LIST_TRASH_KEYS_MAX_DEFAULT = 1000;

  public static final String OZONE_HTTP_BASEDIR = "ozone.http.basedir";

  public static final String OZONE_HTTP_POLICY_KEY =
      "ozone.http.policy";
  public static final String OZONE_HTTP_POLICY_DEFAULT =
      HttpConfig.Policy.HTTP_ONLY.name();
  public static final String  OZONE_SERVER_HTTPS_KEYSTORE_RESOURCE_KEY =
      "ozone.https.server.keystore.resource";
  public static final String  OZONE_SERVER_HTTPS_KEYSTORE_RESOURCE_DEFAULT =
      "ssl-server.xml";
  public static final String  OZONE_SERVER_HTTPS_KEYPASSWORD_KEY =
      "ssl.server.keystore.keypassword";
  public static final String  OZONE_SERVER_HTTPS_KEYSTORE_PASSWORD_KEY =
      "ssl.server.keystore.password";
  public static final String  OZONE_SERVER_HTTPS_KEYSTORE_LOCATION_KEY =
      "ssl.server.keystore.location";
  public static final String  OZONE_SERVER_HTTPS_TRUSTSTORE_LOCATION_KEY =
      "ssl.server.truststore.location";
  public static final String OZONE_SERVER_HTTPS_TRUSTSTORE_PASSWORD_KEY =
      "ssl.server.truststore.password";
  public static final String OZONE_CLIENT_HTTPS_KEYSTORE_RESOURCE_KEY =
      "ozone.https.client.keystore.resource";
  public static final String OZONE_CLIENT_HTTPS_KEYSTORE_RESOURCE_DEFAULT =
      "ssl-client.xml";
  public static final String OZONE_CLIENT_HTTPS_NEED_AUTH_KEY =
      "ozone.https.client.need-auth";
  public static final boolean OZONE_CLIENT_HTTPS_NEED_AUTH_DEFAULT = false;

  public static final String OZONE_OM_KEYNAME_CHARACTER_CHECK_ENABLED_KEY =
      "ozone.om.keyname.character.check.enabled";
  public static final boolean OZONE_OM_KEYNAME_CHARACTER_CHECK_ENABLED_DEFAULT =
      false;

  public static final int OZONE_INIT_DEFAULT_LAYOUT_VERSION_DEFAULT = -1;
  public static final String OZONE_CLIENT_KEY_PROVIDER_CACHE_EXPIRY =
      "ozone.client.key.provider.cache.expiry";
  public static final long OZONE_CLIENT_KEY_PROVIDER_CACHE_EXPIRY_DEFAULT =
      TimeUnit.DAYS.toMillis(10); // 10 days

  public static final String OZONE_CLIENT_KEY_LATEST_VERSION_LOCATION =
      "ozone.client.key.latest.version.location";
  public static final boolean OZONE_CLIENT_KEY_LATEST_VERSION_LOCATION_DEFAULT =
      true;

  public static final String OZONE_FLEXIBLE_FQDN_RESOLUTION_ENABLED =
          "ozone.network.flexible.fqdn.resolution.enabled";
  public static final boolean OZONE_FLEXIBLE_FQDN_RESOLUTION_ENABLED_DEFAULT =
          false;

  public static final String OZONE_JVM_NETWORK_ADDRESS_CACHE_ENABLED =
          "ozone.network.jvm.address.cache.enabled";
  public static final boolean OZONE_JVM_NETWORK_ADDRESS_CACHE_ENABLED_DEFAULT =
          true;

  public static final String OZONE_CLIENT_REQUIRED_OM_VERSION_MIN_KEY =
      "ozone.client.required.om.version.min";

  public static final String OZONE_CLIENT_REQUIRED_OM_VERSION_MIN_DEFAULT =
      OzoneManagerVersion.S3G_PERSISTENT_CONNECTIONS.name();

  public static final String
      OZONE_CLIENT_BUCKET_REPLICATION_CONFIG_REFRESH_PERIOD_MS =
      "ozone.client.bucket.replication.config.refresh.time.ms";
  public static final long
      OZONE_CLIENT_BUCKET_REPLICATION_CONFIG_REFRESH_PERIOD_DEFAULT_MS =
      300 * 1000;

  public static final String OZONE_CLIENT_FS_DEFAULT_BUCKET_LAYOUT =
      "ozone.client.fs.default.bucket.layout";

  public static final String OZONE_CLIENT_FS_BUCKET_LAYOUT_DEFAULT =
      "FILE_SYSTEM_OPTIMIZED";

  public static final String OZONE_CLIENT_FS_BUCKET_LAYOUT_LEGACY =
      "LEGACY";

  public static final String OZONE_AUDIT_LOG_DEBUG_CMD_LIST_OMAUDIT =
      "ozone.audit.log.debug.cmd.list.omaudit";

<<<<<<< HEAD
  public static final String OZONE_OM_SNAPSHOT_CACHE_MAX_SIZE =
      "ozone.om.snapshot.cache.max.size";
  public static final int OZONE_OM_SNAPSHOT_CACHE_MAX_SIZE_DEFAULT = 10;

  public static final String
      OZONE_OM_SNAPSHOT_COMPACTION_DAG_MAX_TIME_ALLOWED =
      "ozone.om.snapshot.compaction.dag.max.time.allowed";

  public static final long
      OZONE_OM_SNAPSHOT_COMPACTION_DAG_MAX_TIME_ALLOWED_DEFAULT =
      TimeUnit.DAYS.toMillis(30);

  public static final String
      OZONE_OM_SNAPSHOT_COMPACTION_DAG_PRUNE_DAEMON_RUN_INTERVAL =
      "ozone.om.snapshot.compaction.dag.prune.daemon.run.interval";

  public static final long
      OZONE_OM_SNAPSHOT_PRUNE_COMPACTION_DAG_DAEMON_RUN_INTERVAL_DEFAULT =
      TimeUnit.HOURS.toMillis(1);
=======
  // Items listing page size for fs client sub-commands output
  public static final String
      OZONE_FS_LISTING_PAGE_SIZE = "ozone.fs.listing.page.size";

  public static final int
      OZONE_FS_LISTING_PAGE_SIZE_DEFAULT = 1024;

  public static final int
      OZONE_FS_MAX_LISTING_PAGE_SIZE = 5000;

  public static final String
      OZONE_FS_LISTING_PAGE_SIZE_MAX = "ozone.fs.listing.page.size.max";


  public static final String FS_TRASH_CLASSNAME = "fs.trash.classname";
  public static final String FS_TRASH_CLASSNAME_DEFAULT =
      "org.apache.hadoop.ozone.om.TrashPolicyOzone";
>>>>>>> ab91e462

  /**
   * There is no need to instantiate this class.
   */
  private OzoneConfigKeys() {
  }
}<|MERGE_RESOLUTION|>--- conflicted
+++ resolved
@@ -564,7 +564,25 @@
   public static final String OZONE_AUDIT_LOG_DEBUG_CMD_LIST_OMAUDIT =
       "ozone.audit.log.debug.cmd.list.omaudit";
 
-<<<<<<< HEAD
+  // Items listing page size for fs client sub-commands output
+  public static final String
+      OZONE_FS_LISTING_PAGE_SIZE = "ozone.fs.listing.page.size";
+
+  public static final int
+      OZONE_FS_LISTING_PAGE_SIZE_DEFAULT = 1024;
+
+  public static final int
+      OZONE_FS_MAX_LISTING_PAGE_SIZE = 5000;
+
+  public static final String
+      OZONE_FS_LISTING_PAGE_SIZE_MAX = "ozone.fs.listing.page.size.max";
+
+
+  public static final String FS_TRASH_CLASSNAME = "fs.trash.classname";
+  public static final String FS_TRASH_CLASSNAME_DEFAULT =
+      "org.apache.hadoop.ozone.om.TrashPolicyOzone";
+
+
   public static final String OZONE_OM_SNAPSHOT_CACHE_MAX_SIZE =
       "ozone.om.snapshot.cache.max.size";
   public static final int OZONE_OM_SNAPSHOT_CACHE_MAX_SIZE_DEFAULT = 10;
@@ -584,25 +602,6 @@
   public static final long
       OZONE_OM_SNAPSHOT_PRUNE_COMPACTION_DAG_DAEMON_RUN_INTERVAL_DEFAULT =
       TimeUnit.HOURS.toMillis(1);
-=======
-  // Items listing page size for fs client sub-commands output
-  public static final String
-      OZONE_FS_LISTING_PAGE_SIZE = "ozone.fs.listing.page.size";
-
-  public static final int
-      OZONE_FS_LISTING_PAGE_SIZE_DEFAULT = 1024;
-
-  public static final int
-      OZONE_FS_MAX_LISTING_PAGE_SIZE = 5000;
-
-  public static final String
-      OZONE_FS_LISTING_PAGE_SIZE_MAX = "ozone.fs.listing.page.size.max";
-
-
-  public static final String FS_TRASH_CLASSNAME = "fs.trash.classname";
-  public static final String FS_TRASH_CLASSNAME_DEFAULT =
-      "org.apache.hadoop.ozone.om.TrashPolicyOzone";
->>>>>>> ab91e462
 
   /**
    * There is no need to instantiate this class.
