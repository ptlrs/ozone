--- conflicted
+++ resolved
@@ -197,17 +197,15 @@
   }
 
   private ContainerController mockContainerController() {
-<<<<<<< HEAD
-
-    File volLocation = mock(File.class);
-    when(volLocation.getPath()).thenReturn("/temp/volume-testcontainerscanner");
-    when(vol.getStorageDir()).thenReturn(volLocation);
-=======
     DataScanResult healthyData = getHealthyDataScanResult();
     DataScanResult unhealthyData = getUnhealthyDataScanResult();
     MetadataScanResult healthyMetadata = getHealthyMetadataScanResult();
     MetadataScanResult unhealthyMetadata = getUnhealthyMetadataScanResult();
->>>>>>> 1315df64
+
+
+    File volLocation = mock(File.class);
+    when(volLocation.getPath()).thenReturn("/temp/volume-testcontainerscanner");
+    when(vol.getStorageDir()).thenReturn(volLocation);
 
     // healthy container
     ContainerTestUtils.setupMockContainer(healthy,
