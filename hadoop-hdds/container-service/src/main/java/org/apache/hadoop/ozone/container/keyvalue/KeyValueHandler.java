--- conflicted
+++ resolved
@@ -192,14 +192,9 @@
                          ContainerSet contSet,
                          VolumeSet volSet,
                          ContainerMetrics metrics,
-<<<<<<< HEAD
                          IncrementalReportSender<Container> icrSender,
                          ContainerChecksumTreeManager checksumManager) {
-    this(config, datanodeId, contSet, volSet, metrics, icrSender, checksumManager, Clock.systemUTC());
-=======
-                         IncrementalReportSender<Container> icrSender) {
-    this(config, datanodeId, contSet, volSet, null, metrics, icrSender, Clock.systemUTC());
->>>>>>> 5c5db8e9
+    this(config, datanodeId, contSet, volSet, null, metrics, icrSender, Clock.systemUTC(), checksumManager);
   }
 
   @SuppressWarnings("checkstyle:ParameterNumber")
@@ -210,8 +205,8 @@
                          VolumeChoosingPolicy volumeChoosingPolicy,
                          ContainerMetrics metrics,
                          IncrementalReportSender<Container> icrSender,
-                         ContainerChecksumTreeManager checksumManager,
-                         Clock clock) {
+                         Clock clock,
+                         ContainerChecksumTreeManager checksumManager) {
     super(config, datanodeId, contSet, volSet, metrics, icrSender);
     this.clock = clock;
     blockManager = new BlockManagerImpl(config);
@@ -219,17 +214,9 @@
         DatanodeConfiguration.class).isChunkDataValidationCheck();
     chunkManager = ChunkManagerFactory.createChunkManager(config, blockManager,
         volSet);
-<<<<<<< HEAD
     this.checksumManager = checksumManager;
-    try {
-      volumeChoosingPolicy = VolumeChoosingPolicyFactory.getPolicy(conf);
-    } catch (Exception e) {
-      throw new RuntimeException(e);
-    }
-=======
     this.volumeChoosingPolicy = volumeChoosingPolicy != null ? volumeChoosingPolicy
         : VolumeChoosingPolicyFactory.getPolicy(config);
->>>>>>> 5c5db8e9
 
     maxContainerSize = (long) config.getStorageSize(
         ScmConfigKeys.OZONE_SCM_CONTAINER_SIZE,
