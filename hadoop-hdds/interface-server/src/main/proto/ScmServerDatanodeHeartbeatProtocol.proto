--- conflicted
+++ resolved
@@ -317,15 +317,12 @@
   optional CreatePipelineCommandProto createPipelineCommandProto = 7;
   optional ClosePipelineCommandProto closePipelineCommandProto = 8;
   optional SetNodeOperationalStateCommandProto setNodeOperationalStateCommandProto = 9;
-<<<<<<< HEAD
   optional FinalizeNewLayoutVersionCommandProto
   finalizeNewLayoutVersionCommandProto = 10;
-=======
 
   // If running upon Ratis, holds term of underlying RaftServer iff current
   // SCM is a leader. If running without Ratis, holds SCMContext.INVALID_TERM.
   optional int64 term = 15;
->>>>>>> 685ff3fc
 }
 
 /**
