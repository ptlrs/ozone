--- conflicted
+++ resolved
@@ -72,20 +72,14 @@
 
   private Table<PipelineID, Pipeline> pipelineTable;
 
-<<<<<<< HEAD
   private Table<String, TransactionInfo> transactionInfoTable;
 
-=======
->>>>>>> 2fc1022b
   private Table<Long, CRLInfo> crlInfoTable;
 
   private Table<String, Long> crlSequenceIdTable;
 
-<<<<<<< HEAD
   private Table<String, Long> sequenceIdTable;
 
-=======
->>>>>>> 2fc1022b
   private static final Logger LOG =
       LoggerFactory.getLogger(SCMMetadataStoreImpl.class);
   private DBStore store;
@@ -151,7 +145,6 @@
 
       containerTable = CONTAINERS.getTable(store);
 
-<<<<<<< HEAD
       checkTableStatus(containerTable, CONTAINERS.getName());
 
       transactionInfoTable = TRANSACTIONINFO.getTable(store);
@@ -165,11 +158,6 @@
       sequenceIdTable = SEQUENCE_ID.getTable(store);
 
       checkTableStatus(sequenceIdTable, SEQUENCE_ID.getName());
-=======
-      crlInfoTable = CRLS.getTable(store);
-
-      crlSequenceIdTable = CRL_SEQUENCE_ID.getTable(store);
->>>>>>> 2fc1022b
     }
   }
 
